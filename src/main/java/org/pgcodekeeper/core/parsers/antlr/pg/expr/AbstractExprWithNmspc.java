/*******************************************************************************
 * Copyright 2017-2025 TAXTELECOM, LLC
 *
 * Licensed under the Apache License, Version 2.0 (the "License");
 * you may not use this file except in compliance with the License.
 * You may obtain a copy of the License at
 *
 *     http://www.apache.org/licenses/LICENSE-2.0
 *
 * Unless required by applicable law or agreed to in writing, software
 * distributed under the License is distributed on an "AS IS" BASIS,
 * WITHOUT WARRANTIES OR CONDITIONS OF ANY KIND, either express or implied.
 * See the License for the specific language governing permissions and
 * limitations under the License.
 *******************************************************************************/
package org.pgcodekeeper.core.parsers.antlr.pg.expr;

import org.antlr.v4.runtime.ParserRuleContext;
import org.pgcodekeeper.core.Consts;
import org.pgcodekeeper.core.Utils;
import org.pgcodekeeper.core.localizations.Messages;
import org.pgcodekeeper.core.model.difftree.DbObjType;
import org.pgcodekeeper.core.parsers.antlr.base.QNameParser;
import org.pgcodekeeper.core.parsers.antlr.pg.generated.SQLParser.*;
import org.pgcodekeeper.core.parsers.antlr.pg.rulectx.SelectStmt;
import org.pgcodekeeper.core.parsers.antlr.pg.statement.PgParserAbstract;
import org.pgcodekeeper.core.schema.GenericColumn;
import org.pgcodekeeper.core.schema.IRelation;
import org.pgcodekeeper.core.schema.meta.MetaContainer;
import org.pgcodekeeper.core.utils.ModPair;
import org.pgcodekeeper.core.utils.Pair;
import org.slf4j.Logger;
import org.slf4j.LoggerFactory;

import java.util.AbstractMap.SimpleEntry;
import java.util.*;
import java.util.Map.Entry;
import java.util.stream.Stream;

/**
 * Abstract expression parser with namespace support for tracking variables, references, and CTEs.
 */
public abstract class AbstractExprWithNmspc<T extends ParserRuleContext> extends AbstractExpr {

    private static final Logger LOG = LoggerFactory.getLogger(AbstractExprWithNmspc.class);

    private static final String FUNC_ARGS_KEY = "\\_SPECIAL_CONTAINER_FOR_PRIMITIVE_VARS\\";

    /**
     * The local namespace of this Select.<br>
     * String-Reference pairs keep track of external table aliases and
     * names.<br>
     * String-null pairs keep track of internal query names that have only the
     * Alias.
     */
    protected final Map<String, GenericColumn> namespace = new LinkedHashMap<>();
    /**
     * Unaliased namespace keeps track of tables that have no Alias.<br>
     * It has to be separate since same-named unaliased tables from different
     * schemas can be used, requiring qualification.
     */
    protected final Set<GenericColumn> unaliasedNamespace = new LinkedHashSet<>();
    /**
     * Column alias' are in a separate sets (per table) since they have two
     * values as the Key. This is not a Map because we don't connect column
     * aliases with their columns.<br>
     * Columns of non-dereferenceable objects are aliases by default and need
     * not to be added to this set.
     */
    // TODO Necessary to allow aliases for columns of 'SELECT'.
    // In other words, it necessary have to think, how to make it
    // to work with such expressions:
    // SELECT (SELECT a.a) FROM (SELECT 1, 2, 3) a(a, b, c)
    // SELECT (SELECT a.a) FROM (SELECT 1 z, 2 x, 3 c) a(a, b, c)
    // SELECT (SELECT a.z) FROM (SELECT 1 z, 2 x, 3 c) a
    private final Map<String, Set<String>> columnAliases = new HashMap<>();
    /**
     * CTEs that current level of FROM has access to stored as their names and signatures.
     */
    private final Map<String, List<Pair<String, String>>> cte = new HashMap<>();

    /**
     * Non-table from items stored as their aliases and signatures.
     */
    protected final Map<String, List<Pair<String, String>>> complexNamespace = new LinkedHashMap<>();

    protected AbstractExprWithNmspc(MetaContainer meta) {
        super(meta);
    }

    protected AbstractExprWithNmspc(AbstractExpr parent) {
        super(parent);
    }

    @Override
    protected List<Pair<String, String>> findCte(String cteName) {
        List<Pair<String, String>> pairs = cte.get(cteName);
        return pairs != null ? pairs : super.findCte(cteName);
    }

    protected boolean namespaceAccessible() {
        return true;
    }

    @Override
    protected List<Pair<String, String>> findReferenceComplex(String name) {
        List<Pair<String, String>> ret = null;
        if (namespaceAccessible()) {
            ret = complexNamespace.get(name);
        }
        return ret != null ? ret : super.findReferenceComplex(name);
    }

    @Override
    protected Entry<String, GenericColumn> findReference(String schema, String name, String column) {
        if (!namespaceAccessible()) {
            return super.findReference(schema, name, column);
        }

        boolean found = false;
        GenericColumn dereferenced = null;
        if (schema == null && namespace.containsKey(name)) {
            found = true;
            dereferenced = namespace.get(name);
        } else if (!unaliasedNamespace.isEmpty()) {
            // simple empty check to save some allocations
            // it will almost always be empty
            for (GenericColumn unaliased : unaliasedNamespace) {
                if (unaliased.table.equals(name) &&
                        (schema == null || unaliased.schema.equals(schema))) {
                    if (dereferenced == null) {
                        dereferenced = unaliased;
                        if (schema != null) {
                            // fully qualified, no ambiguity search needed
                            break;
                        }
                    } else {
                        var msg = Messages.AbstractExprWithNmspc_log_ambiguos_ref.formatted(name);
                        LOG.warn(msg);
                    }
                }
            }
            found = dereferenced != null;
        }

        if (!found) {
            return super.findReference(schema, name, column);
        }

        // column aliases imply there must be a corresponding table alias
        // so we may defer their lookup until here

        // also, if we cannot dereference an existing name it's safe to assume
        // all its columns are aliases
        // this saves a lookup and extra space in columnAliases
        if (column != null && dereferenced != null) {
            Set<String> columns = columnAliases.get(name);
            if (columns != null && columns.contains(column)) {
                dereferenced = null;
            }
        }

        return new SimpleEntry<>(name, dereferenced);
    }

    @Override
    protected Pair<IRelation, Pair<String, String>> findColumn(String name) {
        Pair<IRelation, Pair<String, String>> ret = findColumn(name, namespace.values());
        if (ret == null) {
            ret = findColumn(name, unaliasedNamespace);
        }
        return ret != null ? ret : super.findColumn(name);
    }

    private Pair<IRelation, Pair<String, String>> findColumn(String name, Collection<GenericColumn> refs) {
        for (GenericColumn ref : refs) {
            if (ref == null) {
                continue;
            }
            IRelation rel = findRelation(ref.schema, ref.table);
            if (rel == null) {
                continue;
            }

            Stream<Pair<String, String>> columns = rel.getRelationColumns();
            if (DbObjType.VIEW == rel.getStatementType() && columns == null) {
                analyzeViewColumns(rel);
                columns = rel.getRelationColumns();

                if (columns == null) {
                    return null;
                }
            }

            for (Pair<String, String> col : Utils.streamIterator(columns)) {
                if (col.getFirst().equals(name)) {
                    return new Pair<>(rel, col);
                }
            }
        }
        return null;
    }

    @Override
    protected Pair<String, String> findColumnInComplex(String name) {
        for (List<Pair<String, String>> compl : complexNamespace.values()) {
            for (Pair<String, String> col : compl) {
                if (col.getFirst().equals(name)) {
                    return col;
                }
            }
        }
        return super.findColumnInComplex(name);
    }

    /**
     * Declares a variable in the current namespace.
     * Variables of relation types are declared as references, rest are treated as primitives.
     *
     * @param alias   var alias (required)
     * @param name    var name (optional, may be null)
     * @param argType var type
     */
    public void declareNamespaceVar(String alias, String name, GenericColumn argType) {
        if (Consts.PG_CATALOG.equals(argType.schema)) {
            String type = argType.table.toLowerCase(Locale.ROOT);

            int firstParen = type.indexOf('(');
            if (firstParen != -1) {
                type = type.substring(0, firstParen);
            }

            int firstBracket = type.indexOf('[');
            if (firstBracket != -1) {
                type = type.substring(0, firstBracket);
            }

            if (Consts.SYS_TYPES.contains(type.trim())) {
                addVarToPrims(alias, name, argType.table);
                return;
            }
        }

        IRelation rel = findRelation(argType.schema, argType.table);
        if (rel != null) {
            GenericColumn ref = new GenericColumn(rel.getSchemaName(), rel.getName(), rel.getStatementType());
            addReference(alias, ref);
            if (name != null) {
                addReference(name, ref);
            }
        } else {
            // treat all non-relations (custom types etc) as primitives for now
            // this is in line with current behavior when, e.g., selecting from tables
            // (the composite type's qualified name will be taken as is)
            addVarToPrims(alias, name, argType.getQualifiedName());
        }
    }

    private void addVarToPrims(String alias, String name, String argType) {
        addNamespaceVariable(new Pair<>(alias, argType));
        if (name != null) {
            addNamespaceVariable(new Pair<>(name, argType));
        }
    }

    /**
     * Adds a "freestanding" variable (e.g. a non-table function parameter)
     * into a special complexNamespace container.
     */
    public void addNamespaceVariable(Pair<String, String> variable) {
        complexNamespace.computeIfAbsent(FUNC_ARGS_KEY, k -> new ArrayList<>()).add(variable);
    }

    /**
     * Clients may use this to set up pseudo-variable names before expression analysis.
     */
    public boolean addReference(String alias, GenericColumn object) {
        boolean exists = namespace.containsKey(alias);
        if (exists) {
            var msg = Consts.DUPLICATE_ALIASES.formatted(alias);
            LOG.warn(msg);
        } else {
            namespace.put(alias, object);
        }
        return !exists;
    }

    public void addRawTableReference(GenericColumn qualifiedTable) {
        boolean exists = !unaliasedNamespace.add(qualifiedTable);
        if (exists) {
            var msg = Messages.AbstractExprWithNmspc_log_dupl_unaliased_table.formatted(
                    qualifiedTable.schema, qualifiedTable.table);
            LOG.warn(msg);
        }
    }

    protected void addColumnReference(String alias, String column) {
        Set<String> columns = columnAliases.computeIfAbsent(alias, k -> new HashSet<>());
        boolean exists = !columns.add(column);
        if (exists) {
            var msg = Messages.AbstractExprWithNmspc_log_dupl_col_alias.formatted(alias, column);
            LOG.warn(msg);
        }
    }

    protected void addNameReference(Schema_qualified_nameContext name, Alias_clauseContext alias) {
        if (alias == null) {
            addNameReference(name, null, null);
        } else {
            addNameReference(name, alias.alias, alias.column_alias);
        }
    }

<<<<<<< HEAD
    protected GenericColumn addNameReference(Schema_qualified_nameContext name, IdentifierContext alias,
                                             List<IdentifierContext> columnAliases) {
=======
    protected void addNameReference(Schema_qualified_nameContext name, IdentifierContext alias,
                                    List<IdentifierContext> columnAliases) {
>>>>>>> 657d313a
        List<ParserRuleContext> ids = PgParserAbstract.getIdentifiers(name);
        String firstName = QNameParser.getFirstName(ids);

        List<Pair<String, String>> cteList = null;
        if (ids.size() == 1) {
            cteList = findCte(firstName);
        }
        GenericColumn depcy = null;
        if (cteList == null) {
            depcy = addRelationDepcy(ids);
        }

        if (alias != null) {
            if (depcy != null) {
                // add alias definition
                addVariable(depcy, alias);
            }
            String aliasName = alias.getText();
            boolean added = addReference(aliasName, depcy);
            if (!added && cteList == null && columnAliases != null && !columnAliases.isEmpty()) {
                for (IdentifierContext columnAlias : columnAliases) {
                    addColumnReference(aliasName, columnAlias.getText());
                }
            } else if (cteList != null) {
                complexNamespace.put(aliasName, cteList);
            }
        } else if (cteList != null) {
            addReference(firstName, null);
            complexNamespace.put(firstName, cteList);
        } else {
            addRawTableReference(depcy);
        }

        return depcy;
    }

    protected void analyzeCte(With_clauseContext with) {
        for (With_queryContext withQuery : with.with_query()) {
            String withName = withQuery.query_name.getText();

            Data_statementContext data = withQuery.data_statement();
            Select_stmtContext withSelect = data.select_stmt();
            Delete_stmt_for_psqlContext delete;
            Insert_stmt_for_psqlContext insert;
            Update_stmt_for_psqlContext update;
            Merge_stmt_for_psqlContext merge;

            List<ModPair<String, String>> pairs;
            if (withSelect != null) {
                pairs = new Select(this).analyze(new SelectStmt(withSelect), withQuery);
            } else if ((delete = data.delete_stmt_for_psql()) != null) {
                pairs = new Delete(this).analyze(delete);
            } else if ((insert = data.insert_stmt_for_psql()) != null) {
                pairs = new Insert(this).analyze(insert);
            } else if ((update = data.update_stmt_for_psql()) != null) {
                pairs = new Update(this).analyze(update);
            } else if ((merge = data.merge_stmt_for_psql()) != null) {
                pairs = new Merge(this).analyze(merge);
            } else {
                LOG.warn(Messages.AbstractExprWithNmspc_log_not_alternative);
                continue;
            }

            if (addCteSignature(withQuery, pairs)) {
                var msg = Messages.AbstractExprWithNmspc_log_dupl_cte.formatted(withName);
                LOG.warn(msg);
            }
        }
    }

    /**
     * Renames entries in the signature list according to the CTE signature.
     */
    protected boolean addCteSignature(With_queryContext withQuery, List<ModPair<String, String>> resultTypes) {
        String withName = withQuery.query_name.getText();
        List<IdentifierContext> paramNamesIdentifiers = withQuery.column_name;
        for (int i = 0; i < paramNamesIdentifiers.size(); ++i) {
            if (i >= resultTypes.size()) {
                var msg = Messages.AbstractExprWithNmspc_log_cte_contains_cols.formatted(withName);
                LOG.warn(msg);
                break;
            }
            resultTypes.get(i).setFirst(paramNamesIdentifiers.get(i).getText());
        }
        List<Pair<String, String>> unmodifiable = resultTypes.stream()
                .map(Pair::copy)
                .toList();
        return cte.put(withName, unmodifiable) != null;
    }

    protected List<ModPair<String, String>> analyzeReturningSelectList(
            Select select, Returning_select_list_with_aliasContext ctx, GenericColumn implicitTable) {
        if (ctx == null) {
            return Collections.emptyList();
        }

        var outputAliases = new HashMap<>(Map.of("old", "old", "new", "new"));
        var outputAliasesCtx = ctx.with_output_alias();
        if (outputAliasesCtx != null) {
            for (var alias : outputAliasesCtx.output_alias()) {
                var aliasName = alias.identifier().getText();
                if (alias.OLD() != null) {
                    outputAliases.put("old", aliasName);
                } else {
                    outputAliases.put("new", aliasName);
                }
            }
        }

        select.addReference(outputAliases.get("old"), implicitTable);
        select.addReference(outputAliases.get("new"), implicitTable);

        return select.sublist(ctx.select_list().select_sublist(), new ValueExpr(select));
    }

    /**
     * Analyzes the given rule context.
     *
     * @param ruleCtx the parser rule context to analyze
     * @return list of modifiable pairs containing analyzed results
     */
    public abstract List<ModPair<String, String>> analyze(T ruleCtx);
}<|MERGE_RESOLUTION|>--- conflicted
+++ resolved
@@ -311,13 +311,8 @@
         }
     }
 
-<<<<<<< HEAD
     protected GenericColumn addNameReference(Schema_qualified_nameContext name, IdentifierContext alias,
                                              List<IdentifierContext> columnAliases) {
-=======
-    protected void addNameReference(Schema_qualified_nameContext name, IdentifierContext alias,
-                                    List<IdentifierContext> columnAliases) {
->>>>>>> 657d313a
         List<ParserRuleContext> ids = PgParserAbstract.getIdentifiers(name);
         String firstName = QNameParser.getFirstName(ids);
 
