# Changelog

All notable changes to this project will be documented in this file.

The format is based on [Keep a Changelog](http://keepachangelog.com/)
and this project adheres to [Semantic Versioning](http://semver.org/).

## [Unreleased]

### Added

### Changed

### Fixed

## [11.2.0] - 2025-09-23

### Added

- Added analysis of functions returning the RECORD type.
- Added OSGI manifest generation.

### Fixed

- Fixed messages with double quotes.
- Fixed parser rule for floating point constants for MS SQL.

## [11.1.0] - 2025-09-10

### Added

- Added connection test with databases.
<<<<<<< HEAD
- Added support for PostgreSQL 18.
=======
- Added new overloads of the diff method to PgCodeKeeperApi.
>>>>>>> cce824e1

### Changed

- All localized messages have been brought into a unified style.
- Lowered logging level in InsertWriter class.

### Fixed

- Fixed reading logic when xml file is missing.
- Fixed a race condition when loading a library from an archive.

### Removed

- Removed support for MS SQL versions below 2017.
- Removed support for PostgreSQL versions below 14.

## [11.0.0] - 2025-08-20

### Changed

- Core logic is moved to a separate library. Allocated the main API.

### Fixed

- Fixed parser rule for PostgreSQL.
- Fixed code generation error when changing views in MS SQL.
- Fixed bug with ignoring column order in PostgreSQL and MS SQL constraints.
- Fixed a bug with the settings when saving objects to a project.
- Fixed false differences when ignoring table column order.

### Security

- Added checks when deserializing objects.
- Fixed work with created temporary files.
- Increased version of JDBC driver for PostgreSQL due to CVE-2025-49146.

## [10.14.2] - 2025-05-28

### Fixed

- Fixed text of settings.
- Fixed error message during analysis.

## [10.14.1] - 2025-05-27

### Fixed

- Fixed setting `Use Unix-style newline characters`.

## [10.14.0] - 2025-05-27

### Added

- Added the ability to change the state of inherited triggers in partition tables.

### Changed

- Improved code completion functionality.

### Fixed

- Fixed text in `Diff wizard`.
- Fixed reading of column length for char and nchar types in MS SQL database.
- Fixed an error when analyzing a query in PostgreSQL.

## [10.13.0] - 2025-05-13

### Added

- Added rows count limit and logging in `insert` mode.

### Changed

- Removed generation of unnecessary comments when recreating objects in the migration script.

### Fixed

- Fixed a bug in processing rules from the ignore list.

## [10.12.0] - 2025-04-15

### Added

- Added pgCodeKeeper build for Mac OS.
- The ability to use a custom logback.xml configuration file for logging in the CLI version has been added. Additionally, logging of main operations has been added to the log file.

### Fixed

- Fixed a bug with the case of names of objects in MS SQL.
- Fixed the error of incorrect reading of privileges with user names from the database.
- Fixed loading of a scheme from a directory in the diff wizard.

## [10.11.0] - 2025-04-01

### Added

- Added the ability to generate test table data for MS SQL and ClickHouse.

### Changed

- Changed code generation when adding new privileges in PostgreSQL.

## [10.10.0] - 2025-03-18

### Added

- The ability to save a project using ignore lists has been added in the CLI version in `--parse` mode.

### Fixed

- Fixed parser errors for PostgreSQL.

## [10.9.0] - 2025-03-04

### Changed

- A setting to ignore owners and privileges now works for libraries as well.

### Fixed

- Fixed an error when formatting an invalid function.
- Fixed duplication of object names when generating code with data migration to PostgreSQL.
- Fixed a bug in the expression parser in PostgreSQL.

## [10.8.0] - 2025-02-18

### Added

- Added preference for the number of parser threads to optimize CPU resource consumption.

### Fixed

- Fixed parser rule for aggregate functions in PostgreSQL.
- Fixed incomplete deletion of files when creation of a project failed.
- Fixed a bug in generating code with data migration when adding an IDENTITY column.
- Fixed migration script for tables from the Log engine family to ClickHouse.
- Fixed a bug when installing the plugin in Eclipse 2024-12.
- Fixed `Print DROP before CREATE statement` option work.
- Fixed a bug when building MS SQL project with incorrect file names.
- Fixed code generation when changing a function with adding new dependencies.

## [10.7.1] - 2025-02-05

### Fixed

- Fixed object reading order for MS SQL.
- Fixed parser rules for MS SQL.

## [10.7.0] - 2025-02-04

### Added

- Added support for Unicode escape sequences in identifiers and strings for PostgreSQL.
- Added the ability to copy all error messages in standalone pgCodeKeeper packages.

### Fixed

- Fixed a bug in generating a migration script for partitioned tables with indexes.
- Fixed parser rule for partitioned tables in Greenplum.

## [10.6.0] - 2025-01-21

### Added

- Added support for MS SQL 2022.
- Added links to library objects.

### Changed

- The mechanism for generating the migration script has been rewritten, allowing for more fine-grained control over the order of operations. In the process, the order of some operations was corrected.
- Disabled formatting option for read-only files.
- Updated license year.

### Fixed

- Fixed error when loading DOMAIN object with NOT NULL constraint.
- Fixed a bug in generating code for a DOMAIN object with constraints.
- Fixed UI freeze when testing connection with database.
- Fixed code generation for CREATE OR REPLACE PROCEDURE command.

## [10.5.0] - 2024-12-10

### Added

- Added comments before INSERT commands in --insert mode.

### Changed

- Updated library dependencies.

### Fixed

- Fixed error with triggers on partition tables.

## [10.4.0] - 2024-11-27

### Added

- Added support object STATISTICS in MS SQL.
- Added CREDITS.md file.
- Added the ability to sort by library in the diff table of the project editor.

### Changed

- Improved parser rules for MS SQL.
- Items that do not correspond to the current database type have been removed from the object type filter.

### Fixed

- Fixed errors when working with libraries in the project tree.

## [10.3.1] - 2024-11-12

### Fixed

- Fixed a bug when reading from a database in MS SQL.

## [10.3.0] - 2024-11-12

### Added

- Added localization of information messages in the CLI version.

### Changed

- Improved parser rules for MS SQL.

### Fixed

- Fixed code generation when deleting column with a default value in MS SQL.
- Fixed a bug when reading from a database in MS SQL.

## [10.2.0] - 2024-10-29

### Added

- Added support for new options for INDEX in MS SQL.

### Changed

- Improved parser rules for MS SQL.
- Optimized query for reading functions from PostgreSQL.

### Fixed

- Fixed a bug with auto-substitution of the name when creating an SQL object.
- Fixed error text in CLI version.

## [10.1.0] - 2024-10-15

### Added

- Added the ability to create objects from templates for all types of databases.
- Added support for COLUMNSTORE INDEX in MS SQL.
- Added a new mode [--mode verify](https://pgcodekeeper.readthedocs.io/ru/latest/cli_version.html#verifymode) for code verification.

### Changed

- Renamed view `pg Dependencies` to `Dependency graph`.

## [10.0.0] - 2024-10-01

### Added

- Added support for PostgreSQL 17.

### Changed

- Increased minimum JAVA version to 17.
- Standalone pgCodeKeeper packages now use latest version of Eclipse again.

### Fixed

- Fixed error when explicitly specifying default schema in dump.
- Fixed parser rule for Greenplum `CREATE TABLE AS`.
- Fixed a bug when comparing partitions in Greenplum.
- Fixed compatibility bug with Eclipse 2024-09 (4.33.0).

### Removed

- Removed deprecated `--ms-sql` parameter.
- Removed support for old version of project structure (pgCodeKeeper versions < 4.0.0).
- Removed the "Create snapshot of system objects" item from the pgCodeKeeper menu.

## [9.14.0] - 2024-09-04

### Added

- Added toolbar to comparison panel.

### Changed

- Added concatenation of sequential column type change commands for PostgreSQL.
- Reduced size of CLI version.
- Improved text in dependency graph building settings window.

## [9.13.2] - 2024-08-23

### Changed

- Added text display of selected options in the window of ignored objects and schemas.

### Fixed

- Fixed a bug in saving selected options in the ignored objects, schemas window.
- Fixed code generation for `CHANGE_TRACKING` option in MS SQL tables.
- Fixed a bug in the container filtering mechanism.
- Fixed path to save overrides.
- Fixed a bug when reading columns.

## [9.13.1] - 2024-08-21

### Fixed

- Added missing dependencies in types.

## [9.13.0] - 2024-08-20

### Added

- Added the ability to build a dependency graph for an object for GUI version. To build a graph, you need to right-click on an object in the comparison editor and select “Build a dependency graph”.

### Changed

- Changed the arguments for calling modes in the CLI version. Use `--mode DIFF` to compare data sources and get the migration script, `--mode PARSE` instead of the deprecated `--parse` option, `--mode GRAPH` instead of `--graph` and `--mode INSERT` instead of `--insert`.
- Disabled code generation for creating index without locks when using transactions for PostgreSQL.
- Expanded usage of project setting `Use Unix-style newline characters`.
- The clear cache button in global settings additionally deletes cache files for all projects. Also added deletion of the project cache file when deleting a project.

## [9.12.0] - 2024-08-06

### Added

- Added support for UNLOGGED option for GENERATED SEQUENCE in PostgreSQL.
- Added the ability to specify several types of objects in the list of ignored objects.

### Changed

- In the `--insert` mode, added ignoring of columns with the `timestamp` type for MS SQL.
- Updated PostgreSQL JDBC driver version.
- Updated pgpass library version.

### Fixed

- Fixed a bug when using special characters in the password in the CLI.

## [9.11.0] - 2024-07-23

### Changed

- Parameters for filtering objects `--graph-name` and `--insert-name` are no longer case sensitive and do not require quotes, it is now possible to specify a function name without a signature.

### Fixed

- Fixed a error when using `-R` and `--insert` parameters together.

## [9.10.0] - 2024-07-09

### Added

- Added support for STATISTICS object in PostgreSQL.
- Added code formatting feature for SELECT queries in views in ClickHouse.
- Added the [--insert](https://pgcodekeeper.readthedocs.io/en/latest/cli_version.html#insert) parameter to the CLI version to generate a script for inserting records with dependent data.

## [9.9.0] - 2024-06-25

### Added

- Added aliases for some long CLI options.

### Fixed

- Fixed missing reading of some types of objects when working with a ClickHouse project via CLI.

## [9.8.0] - 2024-06-11

### Added

- Added support for DICTIONARY object in ClickHouse.
- Added support for privileges for USER and ROLE objects in ClickHouse.
- Added analysis of SELECT command in ClickHouse.
- Added dangerous statements mechanism support in ClickHouse;

### Fixed

- Fixed errors in code generation in ClickHouse.

## [9.7.0] - 2024-05-28

### Added

- Added support for USER, ROLE objects in ClickHouse.

### Fixed

- Fixed a script generation bug with the DISTRIBUTED option for partitions in GreenPlum 7.
- Fixed missing quotes in POLICY name in ClickHouse.

## [9.6.0] - 2024-05-14

### Added

- Added support for POLICY object in ClickHouse.

### Changed

- Removed unnecessary condition in queries for reading objects.

### Fixed

- Fixed a bug in re-creating dependencies when changing a custom data type in MS SQL.
- Fixed schema reading logic when using the `.pgcodekeeperignoreschema` file.

## [9.5.1] - 2024-04-24

### Fixed

- Fixed behaviour of domain field in DB settings.
- Fixed an error while read ClickHouse DB.

## [9.5.0] - 2024-04-09

### Added

- Added support for ClickHouse as a test phase.

## [9.4.3] - 2024-03-18

### Fixed

- Fixed bug when loading libraries at the same time.
- Fixed an error when trying to open the New Object wizard.

## [9.4.2] - 2024-03-13

### Fixed

- Fixed code generation for partition tables with access method in GreenPlum 7.
- Fixed bug when loading libraries at the same time.

## [9.4.1] - 2024-03-11

### Fixed

- Fixed error when reading tables in GreenPlum 7.

## [9.4.0] - 2024-03-05

### Added

- Added setting to wrap the creation of IDENTITY and CONSTRAINT in DO block with EXCEPTION section (`Window -> Preferences -> pgCodeKeeper -> Database update -> Print creation of CONSTRAINT and IDENTITY in DO block`, CLI option `-do (--generate-exist-do-block)`).

### Changed

- The separate project creation wizard for MS SQL has been replaced by database type selection.
- Improved error text when parsing expressions.

### Fixed

- Fixed an error when parsing some special characters in MS SQL.
- Fixed an error when parsing `$n%TYPE` construction in PostgreSQL.

## [9.3.0] - 2024-02-06

### Added

- Added dependency search when using ::regoper and ::regoperator.

### Fixed

- Fixed code generation for VIEW objects with SCHEMABINDING option in MS SQL.

## [9.2.0] - 2024-01-23

### Changed

- Updated license year.

### Fixed

- Fixed a bug in duplicating an object in the migration script.
- Fixed code generation when changing the order of columns in INDEX and CONSTRAINT objects.
- Fixed missing quotes in FOREIGN KEY.

### Removed

- Removed generation of comments for DATABASE object.

## [9.1.0] - 2024-01-10

### Added

- Added a preference to move comments to the end of the migration script (`Window -> Preferences -> pgCodeKeeper -> Update DB -> Print comments at the end of the script`, CLI option `--comments-to-end`).

### Fixed

- Fixed parser errors for MS SQL.
- Fixed an error when opening non-pgCodeKeeper project files in SQL editor.
- Fixed a bug with defining a dependency in the body of a function in PG.
- Added missing references to COLLATION objects in PostgreSQL.
- Fixed errors with column dependencies in MS SQL.

## [9.0.0] - 2023-12-13

### Added

- Added database name to console when executing migrations.

### Changed

- `--ms-sql` parameter has been replaced by `--db-type` parameter with name of database type. Currently, 2 values are supported: PG (default value) and MS. The `--ms-sql` option is marked as deprecated and will be removed in future versions. All checkboxes for selecting an MS SQL database are replaced with a combobox for selecting DB type.
- The mechanism for working with CONSTRAINT and INDEX objects has been changed: objects are now stored not as a string, but as separate fields, which avoids unnecessary differences in keywords and spaces. To maintain compatibility, the old code generation template is used.
- Updated all library dependencies of the core program. To use [Windows authentication](https://pgcodekeeper.readthedocs.io/en/latest/windowsauth.html#id2) you need to update [DDL](https://github.com/microsoft/mssql-jdbc/releases/tag/v12.4.2).
- Improved parser rules for MS SQL.

### Fixed

- Fixed a bug in the diff wizard.
- Fixed a bug in the CLI version when using a relative path.
- Fixed a bug with adding a template.

## [8.9.0] - 2023-11-07

### Changed

- Improved parser rules.

## [8.8.0] - 2023-09-27

### Added

- Added support for PostgreSQL 16.

### Changed

- Improved parser rules for MS SQL.

### Fixed

- Fixed an error when reading locale for COLLATION objects.
- Fixed a bug in generating the migration script for COLLATION.

## [8.7.0] - 2023-09-12

### Added

- Added support for GOTO syntax in MS SQL.

### Changed

- Improved parser rules for MS SQL.

## [8.6.0] - 2023-08-29

### Changed

- Improved parser's rules.
- Added SEQUENCE and AGGREGATE in New Object wizard.

### Fixed

- Fixed an error when parsing CLUSTER ON for tables and materialized views.

## [8.5.0] - 2023-08-15

### Changed

- Changed core module logging to use slf4j.
- Disabled standalone pgCodeKeeper package for macOS.
- Sorted list of types in object filter.
- Moved generated classes.
- Improved parser rules for MS SQL.

### Fixed

- Fixed an error with reading USER MAPPING from libraries.
- Fixed an error with dependency search.

## [8.4.0] - 2023-08-01

### Added

- Added support for EVENT TRIGGER object.
- Added option for showing code of all child objects when comparing.

### Fixed

- Fixed code generation with option `Print DROP before CREATE statement` when recreating an object.

## [8.3.0] - 2023-07-19

### Added

- Added settings for connecting types.

### Changed

- Optimized queries for getting objects from DB.

### Fixed

- Fixed expression analysis and dependency search for columns.
- Fixed database menu caching.

## [8.2.0] - 2023-07-04

### Added

- Added alphabetical order of child objects of the same type in a file when saving to a project.

### Changed

- Removed unnecessary commands when generating the migration script for functions.

### Fixed

- Fixed version of Eclipse used in pgCodeKeeper builds to maintain compatibility with JAVA 11.
- Fixed code generation when changing TABLE SUBPARTITION TEMPLATE properties in Greenplum.

## [8.1.0] - 2023-06-13

### Changed

- Optimized work with custom types.

### Fixed

- Fixed a bug when reading a library-project when using a relative path.
- Fixed false differences in function body quoting.
- Fixed tooltip conflicts for object name.

## [8.0.0] - 2023-05-30

### Added

- Added support for Greenplum as a test phase.
- Added dialog box for editing library properties.
- Added relative path support for library.
- Added an optional field "Name" in library properties to customize display name in the list.
- Added transition to library settings page from dialog box with an error when overriding objects.

### Changed

- Improved RETURNS TABLE comparison mechanism for functions.

### Fixed

- Fixed a bug due to which the outline did not update while navigating through search results.

## [7.6.0] - 2023-05-16

### Changed

- Removed Diff Wizard dialog modality.

### Fixed

- Fixed a bug due to which the COLLATION directory was ignored.
- Fixed a bug in generating the migration script when changing the order of columns in a composite type.

## [7.5.0] - 2023-04-11

### Added

- It is now possible to update the plugin version in standalone pgCodeKeeper packages.
- Added parser's support for REBUILD options for tables in MS SQL.
- Added tests for library loader.

### Fixed

- Fixed a bug in the "normalization" mechanism for a project with libraries and overrides.
- Fixed a bug in generating the migration script when data migration with deleting the identity column of the table.
- Fixed a bug in MS SQL builder when saving files.
- Fixed NPE in PostgreSQL aggregate functions.
- Fixed NPE when reading USER MAPPING with PUBLIC user.
- Fixed missing quotes in composite type columns.

## [7.4.0] - 2023-03-28

### Added

- Added signing jar files with a certificate.
- Added support for PostgreSQL version 9.4 - 9.6.
- Added support for MASKED, ROWGUIDCOL, PERSISTED, SPARSE, NOT FOR REPLICATION options for table columns in MS SQL.
- Added tooltip for database name in project editor.
- Added support for MATCH syntax in MS SQL.

### Changed

- Updated license.

### Fixed

- Fixed issue with code generation when deleting a partition index with a table.
- Fixed a bug when reading default value of VARIADIC function parameter.
- Fixed a bug when renaming objects with long names when migrating data.

## [7.3.0] - 2023-03-14

### Added

- Added support for options for the User object in MS SQL: DEFAULT_LANGUAGE, ALLOW_ENCRYPTED_VALUE_MODIFICATIONS.
- Added support for STATISTICS_INCREMENTAL option for the Index object in MS SQL.

### Fixed

- Fixed errors in tests when running on machines with RU locale.
- Fixed issues in code generation when altering OWNED BY property of sequences.
- Fixed vulnerability when reading XML files.

## [7.2.0] - 2023-02-21

### Changed

- Updated mechanism for sending anonymous data from Google Universe to Google Analytics 4.

### Fixed

- Fixed an error when printing query error message.
- Fixed a bug with data migration code generation for partition tables.
- Fixed a bug when recreating a sequence when pouring data from a table.

## [7.1.0] - 2023-02-07

### Added

- Starting with this version, pgCodeKeeper requires Eclipse 2021-03 (4.19) or higher.
- Added CHANGELOG files.
- It is now possible to add a comment on object via context menu of SQL editor.

### Changed

- Improved deployment by replacing nested jars with maven dependencies.
- Changed `--graph-name` parameter in CLI version: added support for regular expression.

### Fixed

- Fixed an error when changing the type of a FOREIGN TABLE column.
- Fixed errors in parsing expressions.
- Fixed `pg_dbo_timestamp` version check.
- Fixed error when overriding privileges.
- Added missing references to objects in MS SQL.
- Added missing keywords from PostgreSQL 15 to parser.

### Removed

- Removed an option to limit number of rows returned by executed SELECT statements.

## [7.0.1] - 2022-11-14

### Fixed

- Fixed query for sequences.

## [7.0.0] - 2022-11-14

### Added

- Added support for PostgreSQL 15.
- Added a switch to show columns in the pgDependencies view.
- Added search by qualified object name.

### Changed

- Increased minimum JAVA version to 11.
- Сhanged the resource reading mechanism.

### Fixed

- Disabled data migration for foreign tables.
- Fixed a bug related with installing pgCodeKeeper in the latest version of Eclipse.
- Fixed a bug in MS SQL tables query.
- Fixed missing references to objects in MS SQL.

### Removed

- Removed support for PostgreSQL versions below 10.
- Removed feedback form through Eclipse.

## [6.6.0] - 2022-09-27

### Added

- Added support for COLLATION objects.
- It is now possible to generate the creation of CONSTRAINTs using NOT VALID/VALIDATE in migration scripts (CLI option --generate-constraint-not-valid).
- It is now possible to change the trustServerCertificate parameter for MS SQL connections.
- Added CLI option --update-project to update project in --parse mode.
- Added CLI option --clear-lib-cache to clear libraries cache.

### Changed

- It is now possible to roll forward selected objects in the project editor without checked marks.
- Improved quick fix mechanism for FUNCTION, USER MAPPING, CAST objects.
- Added a marker for the current group in the database selection menu.
- Disabled re-launches of the parser by right-clicking in the SQL editor.

## [6.5.3] - 2022-08-05

### Changed

- Added recursive processing for nested directories with PRE/POST scripts.
- Set minimum width for DB selection menu in Eclipse toolbar.

### Fixed

- Fixed an error when PRE/POST files and directories did not exist in UI.
- Fixed a file location dialog when saving global PRE/POST scripts for the first time.

## [6.5.2] - 2022-08-03

### Added

- Added PRE/POST scripts for migrations. Users may create directories named PRE and POST in projects, contents of which will be added to the beginning and end of the main migration script. PRE/POST scripts are also available in global settings and in CLI options.
- Expression analysis dependency resolution now supports function calls with [named parameter notation](https://www.postgresql.org/docs/11/sql-syntax-calling-funcs.html#SQL-SYNTAX-CALLING-FUNCS-NAMED).
- Added support for DISABLE TRIGGER options.
- Added parser support for reserved keywords in object qualified names.

### Changed

- Improved rendering of DB selection menu in Eclipse toolbar.

## [6.5.1] - 2022-07-11

### Fixed

- Fixed NPE in UserMapping when privileges are ignored.
- Restored no-filter state in SQL Editor's DB store picker.

## [6.5.0] - 2022-07-11

### Added

- It is now possible to group DB connections into user-defined groups. Groups are rendered as submenus to easily find required DB connection when choosing one.
- It is now possible to import/export DB connections list.
- It is now possible to generate DROP/CREATE commands with IF (NOT) EXISTS options, and also drop some objects immediately before creating them.
- Added support for USER MAPPING objects.

### Fixed

- Fixed a missing dependency in composite types.
- Fixed object creation order: indices are created before constraints.
- Fixed expression analysis and dependency search in SELECT ... LATERAL commands.

## [6.4.3] - 2022-04-21

### Changed

- Changing SEQUENCE START value now generates ALTER ... START command instead of RESTART.

### Fixed

- Fixed order of operations in migration scripts when deleting a column with its CONSTRAINT. Fixed errors when reading CONSTRAINTS objects.
- Creating a script only with selected objects (CLI --selected-only) no longer hides refreshsqlmodule MS SQL commands and doesn't move them to the end of the script.

## [6.4.2] - 2022-04-11

### Changed

- Updated all library dependencies of the core program. New mssql-jdbc driver (10.2) enables [encryption by default](https://github.com/microsoft/mssql-jdbc/releases/tag/v10.1.0). To preserve old behavior now we set property trustServerCertificate=true for MSSQL connections by default. To enable server certificate validation set trustServerCertificate=false in connection properties or connection string.

### Fixed

- Fixed an error in code generated when changing a function into a procedure and vice versa.
- Fixed an error when opening a temporary SQL editor on Windows.

## [6.4.1] - 2022-03-28

### Fixed

- Fixed an error when parsing certain foreign options and other object options.

## [6.4.0] - 2022-03-25

### Added

- It is now possible to recursively load pgCodeKeeper libraries, which are referenced by other libraries added to the project. Library must be in a project (or project archive) format to have its own dependences, which must be listed in its .dependencies file. This option is disabled by default so that behaviour of existing projects doesn't change. Users can enable this new mechanism in project settings. In a general case, for library dependencies to be loaded, container of that library must have its loadNested flag set in .dependencies file. For instance, in this dependency chain: project → lib1 → lib2 → lib3, lib2 will be loaded if project has the option enabled, and lib3 will be loaded if the option is set in both project and lib1.
- Added a tree view of referenced libraries and their structure in Project Explorer.
- Added an option to save DB passwords in plain text in Eclipse workspace instead of Eclipse secure storage for cases where latter was unstable. Users can also use passwords stored in .pgpass file.
- Added an option to limit number of rows returned by executed SELECT statements.

### Changed

- Improved SQL code formatter, fixed errors.
- Non-relocatable extensions are now re-created when necessary.

### Fixed

- Fixed an error where a newline was lost at the beginning of some expressions.

## [6.3.3] - 2022-01-13

### Fixed

- Fixed data loss in data migration when column type or attributes change.

## [6.3.2] - 2021-12-10

### Fixed

- Fixed installation on Eclipse 2021-12.

## [6.3.1] - 2021-11-18

### Fixed

- Fixed reading SQL-standard function bodies via JDBC.

## [6.3.0] - 2021-11-17

### Added

- Added [PostgreSQL 14](https://www.postgresql.org/docs/14/release-14.html) support:
    - parser support for new SQL and PL/pgSQL syntaxes
    - support for SQL-standard function bodies, not wrapped as string literals
    - support for COMPRESSION option in table columns
    - support for MULTIRANGE and SUCSRIPT options in types
    - support for keywords used as column names in SELECT without AS
    - removed support of postfix unary operators

### Fixed

- Fixed an error when parsing SELECT ... INTO in PL/pgSQL IF-statement.

## [6.2.0] - 2021-10-12

### Added

- Added support for SERVER and FOREIGN DATA WRAPPER objects.
- Added SQL code refactoring feature. Users can now rename objects in SQL code together with references to those objects. This feature is available in context menu of SQL editor or with a hotkey Alt+Shift+R.
- Added object references search feature for SQL code. Users can now search for all recognized references to the currently selected object in SQL editor. This feature is available in context menu of SQL editor or with a hotkey Ctrl+Shift+G.
- Added a quick fix for misplaced object errors. It is available in the error tooltip or in Quick Fix context menu in SQL editor. This quick fix moves the object's file to its expected location in the project.
- Added an option to autoformat object code when comparing them and saving them into projects.

### Changed

- Improved tooltip rendering in SQL editor.

### Fixed

- Fixed erroneous Java 11 requirement in CLI version.
- Fixed code generation when migrating data of tables containing IDENTITY columns.

## [6.1.0] - 2021-08-16

### Added

- It is now possible to selectively load schemas when reading a project or a DB via JDBC. Skipping schemas accelerates DB or project loading. Objects in ignored schemas cannot be used when generation migration scripts. See [docs](https://pgcodekeeper.readthedocs.io/ru/latest/white_black_list_schemas.html) for further info.
- Added developer documentation describing overall project structure and work process in [README](https://github.com/pgcodekeeper/pgcodekeeper#readme).

### Changed

- Improved function links in SQL editor, and also function dependencies.
- Added a DB type filter to the drop-down list in Project Editor.
- Removed extraneous Show In menu in Project Explorer.

### Fixed

- Fixed a false diff on functions with GRANT TO PUBLIC privileges.
- Fixed drop-down DB list rendering in Project Editor when running under KDE.
- Fixed an error in table data migration code generation.
- Fixed a parser error for ALTER TABLE SWITCH TO in MS SQL.

## [6.0.0] - 2021-08-07

### Added

- Added code formatting feature for functions in plpgsql and sql languages. Implemented so far: indentation and newline formatting, tabs to spaces replacement, spaces around operators, trailing whitespace removal. Formatting functionality will be extended in future.

### Changed

- Project Editor now remembers last direction for changes application when reopened.
- Project Editor now has a drop down list of DB connections for convenient connection selection.

### Fixed

- Fixed error when reading a DB schema via JDBC when objects of different kinds have same oid's.

## [5.11.3] - 2021-04-09

### Fixed

- Fixed duplicate object error when using `pg_dbo_timestamp` extension.

## [5.11.2] - 2021-03-25

### Fixed

- Fixed plpgsql block label parser.

## [5.11.1] - 2021-03-22

### Added

- Added full support for new object syntaxes introduced in PostgreSQL 13.
- Project editor now clearly shows currently selected source for schema comparison and destination for application of selected changes

## [5.11.0] - 2021-03-18

### Added

- Starting with this version, pgCodeKeeper requires Eclipse 2020-06 (4.16) or higher.
- Improved Project editor interface, fixed rendering errors on Windows. See [docs](https://pgcodekeeper.readthedocs.io/ru/latest/db_store.html).
- Improved object dependency graph CLI mode. Now the output can be filtered by object types and it is also sorted by object type. See CLI help on `--graph-filter-object`.
- Added support for function calls involving null, anyelement, etc in expression analysis.

### Fixed

- Fixed a crash when analysing WITH RECURSIVE expressions.
- Fixed references lookup for functions with INOUT arguments.
- Fixed index comparison when CONCURRENTLY option for code generation is enabled.
- Fixed a crash when reading IDENITY SEQUENCE over JDBC.
- Fixed errors in identifier parser.

## [5.10.8] - 2020-12-02

### Added

- Added an option for data migration when re-creating tables.
- Added an option to copy selected objects' names in Project editor.

### Fixed

- Fixed `Deselect Child Elements` menu behaviour in Project editor.
- Fixed table column dependencies of indices and constraints.
- Fixed error when running some SQL commands.

## [5.10.7] - 2020-08-27

### Fixed

- Fixed qualified name checks in ignore lists.
- Fixed saving ignore lists containing reserved words.
- Fixed trigger re-creation in MS SQL migrations.
- Fixed ALTER SCHEMA output in script execution log.
- Fixed an error in the project editor UI.

## [5.10.6] - 2020-08-13

### Changed

- Special characters in file names are now replaced with '_'. When file names match for different objects they will be stored in the same file.
- Added a missed option "Ignore column order" into Get changes settings dialog.
- Improved DB connection editing UI.
- Improved Mac OS X build.

### Fixed

- Fixed an error with project recognition when importing.
- Fixed object location checks under Windows.
- Fixed errors in MS SQL parser.
- Fixed expression analysis when changing files in MS SQL projects.

## [5.10.5] - 2020-07-29

### Added

- Added standalone pgCodeKeeper packages that do not require an existing Eclipse installation. Packages are available on [Github](https://github.com/pgcodekeeper/pgcodekeeper/releases). Previous update site versions are also available on Github. Main [update site](https://pgcodekeeper.org/update/) now contains only the latest version.
- Added a setting to create migration scripts only for selected objects without changing any dependencies. In CLI, all objects that passed through the allowed object and ignore list filters are considered "selected", or all changed objects if no filters are defined.
- Added a setting to ignore differences in table column order.

### Changed

- Improved COMMENT ON command generation.

### Fixed

- Fixed dependencies between operators and their functions.

## [5.10.4] - 2020-07-15

### Fixed

- Fixed an error when reading foreign table schemas via JDBC.
- Fixed compatibility with PostgreSQL 9.4 when reading schema via JDBC.
- Fixed order of commands for dependencies between functions.
- Fixed object location path checks to be case-insensitive.
- Fixed errors in expression analysis.
- Fixed a crash when parsing a malformed MS SQL command.
- Fixed export of types when initializing a MS SQL project.

## [5.10.3] - 2020-07-02

### Added

- Selected object occurrences are now highlighted in SQL Editor.
- Added warnings for objects found in unexpected locations (project paths).
- Added parser support for nested multiline comments in PostgreSQL.

### Changed

- Improved object filter dialog in Project Editor.

### Fixed

- Removed duplication of error markers.
- Fixed a crash when an error is found at the end of a line in a migration script.

## [5.10.2] - 2020-06-18

### Fixed

- Fixed an error in project builder.

## [5.10.1] - 2020-06-16

### Added

- Added support for POLICY objects.

### Changed

- Improved COMMENT ON items in SQL Editor's Outline.

### Fixed

- Fixed an error in COMMENT ON for DOMAIN CONSTRAINT.
- Fixed SQL comments before object code being lost when executing MS SQL migrations.
- Fixed erroneous/extraneous object references in SQL Editor.

## [5.10.0] - 2020-06-03

### Added

- Reworked object references lookup. Now object refernces are collected in analysis stage of function bodies, view queries, and all other expressions. Imprecise method of text-search in expressions was retired.
- It is now possible to filter Project Editor by columns. Only tables with changes to their columns will be shown.

### Changed

- Improved support for SQL string escape schemas.

### Fixed

- Fixed an error in SQL parser in SELECT aliases.
- Fixed object references in COMMENT ON.
- Fixed a crash when parsing MS SQL scripts.

## [5.9.14] - 2020-05-20

### Fixed

- Fixed extension CASTs being loaded.
- Fixed DB toolbar combo content when switching editors.

## [5.9.13] - 2020-05-19

### Changed

- Improved DB selection dropdown UI. Increased the list width in Eclipse toolbar.

### Fixed

- Fixed order when adding new columns into a table to preserve the order specified by user.
- Fixed false differences in changed order of VIEW column comments.

## [5.9.12] - 2020-04-29

### Added

- Added support for CAST objects.
- Ignore lists now have a QUALIFIED flag that matches rules against object qualified names.
- Project builder now uses included libraries when performing a full build, and doesn't mark references to library objects as errors.

### Fixed

- Fixed DB connection list UI and other list UIs on Windows.
- Fixed a crash when parsing an empty migration script.

## [5.9.11] - 2020-04-16

### Added

- Added a warning when Java heap space is insufficient for large projects.

### Changed

- Improved output of command log and error messages when executing a script.
- Improved command list in SQL Editor's Outline, and also in Project Explorer.

### Fixed

- Fixed an error in query results UI.
- Fixed an error when parsing WITH (reloptions) in indices, tables, etc.
- Fixed missing links for objects used in function bodies and triggers.

## [5.9.10] - 2020-03-11

### Added

- Added a preference to disable error reports when getting changes.

### Changed

- Removed internal preference values from `.settings/ru.taximaxim.codekeeper.ui.prefs` project file. Now it contains only user-defined settings.
- Improved PL/pgSQL parser rules.

### Fixed

- Fixed an error when reading aggregate functions ordering by VARIADIC "any".

## [5.9.9] - 2020-02-19

### Added

- It is now possible to disable SQL editor parser for large files to improve performance.
- It is now possible to drag and drop the elements around in DB connection list, Ignore lists, Library lists and others.
- It is now possible to set encoding when importing a project.

### Changed

- Diff Wizard now uses the global Ignore list.
- Improved parsing of PL/pgSQL INTO clause.
- Improved performance of MS SQL expression analysis.

### Fixed

- Fixed code generation when changing IN/INOUT function argument modes.
- Fixed builder crash when encountering an error in expression analysis.

## [5.9.8] - 2020-01-28

### Added

- Added support for new object properties introduced in PostgreSQL 12.
- Added `--ignore-errors` CLI switch to ignore parser and code analysis errors.
- Added support for newline-split strings in PostgreSQL.

### Changed

- Dependency tracking for PostgreSQL function bodies was disabled due to unstable behavior.
- Dependencies are now tracked in default value expressions in MS SQL.
- Improved error reporting in expression analysis.
- Improved whitespace-agnostic PostgreSQL VIEW comparison.

## [5.9.7] - 2019-12-24

### Fixed

- Fixed an error when analysing RETURNING DML statement inside a CTE.
- Fixed Windows CLI bat launcher failing when passed special character containing arguments from PowerShell.

## [5.9.6] - 2019-12-16

### Changed

- Enabled dependency processing for PostgreSQL functions when their bodies are changed.
- Reduced the number of objects recreated when their function dependencies have changes in their bodies.

### Fixed

- Fixed CREATE FDW parser.
- Fixed SELECT ... FOR parser.
- Fixed an error when overriding settings before launching an operation.

## [5.9.5] - 2019-12-09

### Changed

- Optimized migration script generation for complex/large object dependency graphs.
- Improved error messages when saving passwords in secure storage.
- Improved cancellability when reading DB via JDBC.

## [5.9.4] - 2019-11-29

### Added

- It is now possible to override settings before launching `Get Changes` or generating a migration script. Overridden setting are only used once and don't affect program and project preferences. Overridable settings are also added to the Diff Wizard.
- Added support for MEMORY_OPTIMIZED MS SQL tables.

### Changed

- Expression analysis has been optimized: debug logging has been turned off, analysis is now run using multiple threads, VIEW analysis is now done in a single pass and doesn't require a dependency graph.
- Expression analysis an the final step when loading any DB schema. These optimizations reduces analysis time 4x relative to the last version (depends on CPU count).
- Improved error reporting when saving passwords in Eclipse's secure storage.

### Fixed

- Fixed code generation when changing ANSI_NULLS and QUOTED_IDENTIFIER properties in MS SQL.
- Fixed execution of MS SQL scripts containing a single batch of commands.

## [5.9.3] - 2019-11-19

### Fixed

- Fixed parsing of RETURN QUERY EXPLAIN.

## [5.9.2] - 2019-11-14

### Added

- Database passwords are now stored in Eclipse's encrypted [Secure storage](https://help.eclipse.org/2019-09/topic/org.eclipse.platform.doc.user/reference/ref-securestorage-start.htm). Passwords in .pgpass file are still supported.
- It is now possible to free parser cache memory after a period of inactivity or on-demand. Default inactivity interval is 30 minutes and may be changed in the program settings. Parser cache significantly speeds up SQL parsing but may consume hundreds of MBs of Java heap space which may be undesirable if parsing rarely.

### Changed

- Added a workaround for potential GUI deadlock on Linux.
- Added a dependency from SELECT queries to PRIMARY KEYs whose columns are used in GROUP BY section.
- Added column dependencies to pgDependencies view graph.

### Fixed

- Fixed an error with function default privileges when changing owners.
- Fixed order of generated commands in cases with cyclic dependencies between functions and tables.

## [5.9.1] - 2019-10-31

### Added

- CLI is now able to run the generated script on a database (options `--run-on` and `--run-on-target`).

### Changed

- Improved parser error messages.
- Added dependencies of Full Text Search objects to functions used by them.
- Improved Query Result view UI: added a context menu for tabs, and it is now possible to close tabs with middle mouse button.

### Fixed

- Fixed errors in PL/plSQL parser, optimized code analysis.
- Fixed issues in code generation when altering OWNED BY property of sequences, dropping sequences, and in some other cases.
- Fixed an issue where order of column dependencies creation was incorrect when creating a table.
- Fixed an issue with dependency detection in expression using COALESCE, NULLIF, etc.
- Fixed code generation when working on partitioned indexes.

## [5.9.0] - 2019-10-16

### Changed

- Enabled analysis for function bodies written in PL/pgSQL language: dependencies used in function bodies are tracked and errors in code are highlighted. Dependency tracking from function bodies to other functions is turned off by default. Projects containing a lot of PL/pgSQL code may require more memory than before due to increased volume of parsed text.

## [5.8.3] - 2019-10-10

### Fixed

- Fixed an error when working with PostgreSQL 12.
- Fixed an error reporting when workign with pgCodeKeeper project libraries and also with projects themselves when reading them in CLI.
- Fixed an error when using LIST identifier.
- Fixed Diff Wizard script encoding.
- Fixed an error when analyzing objects received from JDBC.

## [5.8.2] - 2019-10-02

### Changed

- Data format of copied query results changed for compatibility with both SQL and CSV (SQL strings are copied).

### Fixed

- Fixed an error when opening Diff Wizard's script.

## [5.8.1] - 2019-10-10

### Added

- CLI mode now exits with an error when encountering errors in loaded SQL files.
- Added REFRESH MATERIALIZED VIEW code generation when WITH [NO] DATA state changes.

### Changed

- SQL parser now supports XMLTABLE, TABLESAMPLE, SELECT INTO contructs.
- MS SQL parser now supports UPDATE trigger function. Also, parser rules have been improved.

### Fixed

- Fixed an error when opening non-pgCodeKeeper project files in SQL editor.

## [5.8.0] - 2019-09-18

### Added

- Enabled analysis for function bodies written in SQL language: dependencies used in function bodies are tracked and errors in code are highlighted. Dependency tracking from function bodies to other functions is turned off by default (analogous to MS SQL). Same functionality for plpgSQL is planned in a near future release.
- It is now possible to open an SQL editor to run queries without creating a file on disk.
- In SQL editor it is now possible to switch between PostgreSQL and MS SQL code parsers and templates for files not in pgCodeKeeper projects.

### Changed

- Progress of script execution and getting changes is now shown in Windows task bar.

## [5.7.0] - 2019-09-03

### Added

- Added global and per-project preference to enable simplified VIEW format. Views read via JDBC won't contain excessive parenthesis with this setting enabled.
- Improved PostgreSQL parser coverage, fixed errors.
- Restored the notification about parser errors encountered during `Get Changes` operation.
- Added new CLI mode `--graph` that shows object dependencies.
- Added Java VM property `ru.taximaxim.codekeeper.parser.poolsize`, that allows users to specify number of threads allocated to run SQL parsers in parallel.

### Fixed

- Fixed an error with EXCLUDE CONSTRAINTs.
- Fixed outdated syntax in VIEW statements.
- Fixed an error where users couldn't execute SQL files on MS SQL databases.

### Removed

- Removed deprecated CLI -l (--license) parameter.

## [5.6.1] - 2019-08-14

### Fixed

- Fixed an error with COMMENT ON INDEX code generation.

## [5.6.0] - 2019-08-13

### Added

- It is now possible to override certain global preferences in different projects.
- Added parser support for SELECT WITH ORDINALITY syntax.
- Project editor filter now shows correct change type based on selected target for changes application.
- It is now possible to specify Java VM parameters when using CLI launcher scripts. All parameters given after `-vmargs` will be passed to the JVM itself.

### Fixed

- Fixed incorrect name quoting in GRANT/REVOKE statements.
- Fixed an error with character varying type in MS SQL.

## [5.5.3] - 2019-07-30

### Fixed

- Fixed function call dependency resolution when argument type has typmod.
- Fixed an error when opening an SQL file outside of an Eclipse project.

## [5.5.2] - 2019-07-17

### Added

- Added support for IDENTITY syntax in column definition.
- Added support for ALTER EXTENSION command in SQL parser.

### Changed

- Project's default ignored objects list can now be edited from project properties dialog.
- Improved dependency tracking between inherited tables' columns.
- Referenced libraries list in Project Explorer now shows file names for URLs.

## [5.5.1] - 2019-07-02

### Changed

- Domain field has been added to DB connection properties dialog. It enables domain authentication for MS SQL.
- Improved contextual information when reporting SQL script execution errors.

### Fixed

- Fixed order of operations for partitioned tables' columns to consider dependencies between them.
- Fixed some errors in template autocomplete UI in SQL editor.

## [5.5.0] - 2019-06-19

### Added

- SQL editor code templates have been updated. New SQL object wizard now creates new objects using templates for further editing convenience.
- Code autocompletion in SQL editor has been split into categories: identifiers and keywords, and templates. Categories can be switched by repeatedly pressing the autocomplete hotkey (Ctrl+Space).
- MS SQL JDBC driver has been updated. New version allows for NTLM domain authentication when supplied [additional connection](https://github.com/Microsoft/mssql-jdbc/pull/998) properties.

### Fixed

- Fixed the condition for detecting changes in functions with default parameters. Previous condition used to trigger unnecessary dependency re-creation.
- Fixed code generation when granting PUBLIC privileges to functions, procedures and types.
- Fixed code generation for index comment when altering in CONCURRENTLY mode.

## [5.4.10] - 2019-06-05

### Changed

- Identical objects in project and library are not considered overrides, so that they don't block the workflow when the Disallow overrides option is set.
- It is now possible to edit path or URL in the libraries list.
- When overriding privileges with an "empty list" default privileges for the given object are used instead.

### Fixed

- Fixed vulnerability when extracting zip archives.

## [5.4.9] - 2019-04-30

### Changed

- When altering an index in CONCURRENTLY mode generated code is now optimized to minimize the time where the index is unavailable.
- When altering a MS SQL index generated code now uses DROP_EXISTING without explicitly dropping the existing version.
- Columns are now dropped only in the specified table using ONLY keyword.
- SET NOT NULL operations are no longer generated with ONLY keyword, as they are impossible to execute only on the parent table.
- When creating a NOT NULL column, separate commands for NOT NULL and DEFAULT are no longer generated.
- MS SQL parser now supports multiple actions in ALTER TABLE commands.

## [5.4.8] - 2019-04-17

### Added

- Projects can now be bound to DB connections. Only selected connection can be used for bound project.
- Each DB connection can now specify an external loader (pg_dump or other). Connection parameters are passed to the loader via environment variables as described in pg_dump manual.
- Object change types in Project Editor are now shown based on selected migration direction.

### Fixed

- Fixed incorrect comparison of indentations in text of MS SQL user types.

## [5.4.7] - 2019-04-02

### Fixed

- Fixed dependency processing for MS SQL views, functions, procedures and triggers.
- Fixed an error when comparing MS SQL sequences based on system types.
- Fixed ad error when comparing PostgreSQL functions.
- Fixed an error in MS SQL parser processor for DROP TRIGGER command.
- Fixed privilege override option in project update dialog.
- Fixed an error when sorting project editor by git or DB users.
- Fixed UI freezes when launching large scripts.

## [5.4.6] - 2019-03-19

### Added

- Git and DB user columns in Project Editor are now sortable.
- Added an option to continue reading DB schema when receiving objects in inconsistent state.

### Fixed

- Fixed errors in dependency search for MS SQL expressions and functions.

## [5.4.5] - 2019-03-11

### Added

- It is now possible to execute data queries in SQL editor. Received data is shown in Query `Result view`.

### Fixed

- Fixed index creation code for partitioned tables.
- Fixed naming for a black/white list rule option, that applies it to the object's contents.

## [5.4.4] - 2019-03-05

### Changed

- Disabled `sp_refreshsqlmodule` output for objects except VIEWs.

## [5.4.3] - 2019-02-27

### Added

- Added support for T-SQL scripts beginning with GO command.
- Added support for PostgreSQL scripts lacking terminating semicolon.

## [5.4.2] - 2019-02-27

### Fixed

- Fixed erroneous TABLESPACE parameters for FOREIGN KEYS.

## [5.4.1] - 2019-02-26

### Fixed

- Fixed error where no commands were executed when launching scripts.

## [5.4.0] - 2019-02-26

### Added

- All objects are now expected to be schema qualified, otherwise a warning is emitted. References to unqualified objects are treated as references to pg_catalog objects.
- Added project builder for MS SQL.
- Added support for indices on partitioned tables and materialized views.
- Added support for TABLESPACEs for table constraints.

### Changed

- Improved dangerous statements mechanism. Scripts are now checked immediately prior to their execution.
- Improved dependency processing for MS SQL objects. Changes in functions, procedures, views, triggers and also any changes to table columns trigger dependent object updates.
- Improved and optimized SQL parser rules.

### Fixed

- Fixed an error where FOREIGN KEYs were duplicated for table partitions in PostgreSQL 11.
- Fixed an error when reading server name in FOREIGN TABLE.

## [5.3.9] - 2019-02-12

### Added

- Added support for user-defined aggregate functions.
- Added support for PostgreSQL data type aliases. Aliases are converted into standard types "on the fly", different type aliases used in objects are treated as no-change.

### Changed

- SQL parser rules have been improved and optimized.

### Fixed

- Fixed "too many open files" error when launching parsers in parallel.
- Fixed SQL error reporting when launching parsers in parallel.

## [5.3.8] - 2019-02-01

### Added

- Added parser support for empty SQL statements.

### Fixed

- Fixed migrations generated for function dependent objects when its default parameters change.

## [5.3.7] - 2019-01-30

### Fixed

- Fixed consoles leak in program's UI.
- Fixed MS SQL builder when launching parsers in parallel.

## [5.3.6] - 2019-01-29

### Added

- Added support for type modifiers of user types in PostgreSQL.

### Changed

- Improved project loader performance using parallel parser launches.
- In MS SQL migrations unmodified dependent objects are refreshed using `sp_refreshsqlmodule` instead of being re-created.

### Fixed

- Fixed MS SQL parser for CREATE SCHEMA with object definitions.

## [5.3.5] - 2019-01-15

### Added

- Script execution progress is now reported in pgCodeKeeper console. Execution result and errors are too reported in the console.

### Fixed

- Fixed missing dependencies from functions being called using EXEC in MS SQL.

## [5.3.4] - 2018-12-11

### Added

- Added an option to override owners of library objects in Project library settings. This option is also applied in CLI when including libraries using XML files. Owners in project override files have priority over this option.

### Fixed

- Fixed StackOverflowErrors when processing large DBs.
- Fixed loss of dependency information for library objects.

## [5.3.3] - 2018-12-05

### Added

- Added support for special system function call syntaxes in MS SQL.

### Fixed

- Fixed mismatched source/target library XML options in CLI.
- Fixed missing operation cancellation checks when reading DB over JDBC.

## [5.3.2] - 2018-11-30

### Fixed

- Fixed load order: overrides are loaded last, after libraries.
- Fixed MS SQL functions export.

## [5.3.1] - 2018-11-28

### Fixed

- Fixed an error while reading default values of MS SQL function arguments over JDBC.

## [5.3.0] - 2018-11-27

### Added

- Added new mechanism that allows users to override privileges and owners of objects, stored in projects and libraries. Overrides are saved in the OVERRIDES directory, which the main project structure.
- Update Project dialog now has an option that saves selected differences into the overrides directory.
- Added support for user-defined type objects in MS SQL.
- Added notifications for errors found in libraries.

### Changed

- CLI mode uses overrides directory automatically.

### Fixed

- Fixed an error when updating files for VIEWs with triggers.

## [5.2.1] - 2018-11-20

### Fixed

- Fixed REVOKE PUBLIC privilege being ignored for FUNCTIONs and TYPEs.

## [5.2.0] - 2018-11-13

### Added

- Added support for procedures in PostgreSQL 11. Also fixed reading functions via JDBC in PostgreSQL 11.
- Parser now supports new syntax added in PostgreSQL 11.
- Added dependency processing for all MS SQL objects.
- It is now possible to use zip-archives as libraries in pgCodeKeeper projects.
- Library files can now be included by providing remote resource URLs.
- It is now possible to include libraries in CLI using XML lists (.dependencies files, see --src-lib-xml option).

### Changed

- Default privileges are no longer written in project object files.
- Table re-creation commands are now generated when its column order changes.

### Fixed

- Fixed processing of sequence min and max values in MS SQL.
- Fixed processing of configuration parameters of functions in PostgreSQL to comply with pg_dump fixes.
- Fixed rules for allowed user-defined operator names to comply with PostgreSQL spec.
- Fixed comparison of INCLUDE columns in indices. Column order is is now ignored.

## [5.1.7] - 2018-10-24

### Fixed

- Disabled reading of EXTENSION owned operators.

## [5.1.6] - 2018-10-23

### Added

- Added support for OPERATOR objects in PostgreSQL.
- MS SQL migrations are now generated in order imposed by dependencies between objects and VIEWs.

### Changed

- Deleting MS SQL ROLE members before dropping the ROLE itself.

### Fixed

- Fixed an incorrect reading of TEXTIMAGE_ON parameter in MS SQL tables.
- Fixed an error in CLI launch script on Windows when launching from directories with spaces in path.
- Fixed JDBC loader failing when there is no schema to put an object in.

## [5.1.5] - 2018-10-10

### Fixed

- Fixed several errors in MS SQL support.

## [5.1.4] - 2018-10-08

### Added

- Added an option to use [Windows authentication](https://pgcodekeeper.readthedocs.io/ru/latest/windowsauth.html). when connecting to MS SQL databases.
- Added a separate New Project Wizard for MS SQL.

### Changed

- Significantly improved SQL parsers coverage.
- User formatting is used when processing MS SQL PROCEDURE, FUNCTION, TRIGGER, VIEW objects.
- Columns are now UPDATEd before adding a NOT NULL constraint. UPDATE has been added to the dangerous statements list.
- Improved error logging.

### Fixed

- Fixed an error when reading MS SQL schema over JDBC while using an unprivileged account.
- Fixed an error when reading and parsing RULEs with SELECT commands.
- Fixed an error when parsing a MS SQL USER.
- Fixed an error when writing non-integer FUNCTION COST and ROWS values.

## [5.1.3] - 2018-09-27

### Fixed

- Fixed several errors in MS SQL support.

## [5.1.2] - 2018-09-24

### Fixed

- Fixed an error with quotation of procedure parameters' default values in MS SQL.

## [5.1.1] - 2018-09-24

### Added

- It is now possible to run T-SQL scripts on MS SQL databases. Scripts are now split into separate commands using parsers which are then sent to DB. For T-SQL scripts commands are executed in batches as instructed by GO separators.
- Added support for MS SQL objects ASSEMBLY, ROLE, USER.
- DB drop-down lists are now filtered by type (PG/MS) depending on context.

### Changed

- Improved T-SQL parser, fixed most of ambiguities remaining in the parser grammar. Improved parser error messages.
- Expression analysis is now performed after all library dependencies have been loaded to avoid errors with objects referencing not-yet-loaded objects.

### Fixed

- Fixed false difference and incorrect read errors for MS SQL objects.
- Fixed an error where DEFERRED state of CONSTRAINT TRIGGERs was incorrectly read and written.
- Fixed a DB load crash when analysing expressions with references to non-existent objects. Such references now appear as errors in corresponding files.

## [5.1.0] - 2018-09-06

### Added

- Added support for Microsoft SQL Server as a test phase.

## [5.0.3] - 2018-08-09

### Changed

- Extended -Z parameter in CLI version: time zone value is used when reading the database.
- Improved parser rules.

### Fixed

- Fixed an error when getting time zone from database when creating a new project.
- Fixed UI blocking when using feedback dialog.

## [5.0.2] - 2018-08-01

### Fixed

- Fixed user types qualification in JDBC loader.

## [5.0.1] - 2018-08-01

### Fixed

- Fixed JDBC NPE when reading table descendant objects.
- Fixed JDBC NPE when reading IDENTITY sequences.

## [5.0.0] - 2018-08-01

### Changed

- SQL code generation has been changed. All SQL statements are now created for `search_path = pg_catalog`. This improves security and stability of generated code, for more information see PostgreSQL 10.3 changelog. Because of this, differences in name qualification will be found when comparing projects with DBs. Projects need to be updated to the new format by saving these differences. Using constant `search_path` for SQL code generation allows JDBC loader to read objects from all schemas with a single query. This greatly improves schema load speeds and allows us to get rid of server helper functions, they are no longer used. Work with `pg_dbo_timestamp` extension is also greatly sped up.
- Location of schema SQL files in projects has been changed. They are now stored in their schema directories instead of common SCHEMA directory. When opening older projects pgCodeKeeper will suggest moving schema files to their new location.

## [4.6.1] - 2018-07-19

### Fixed

- Fixed parsing of nameless function parameter of type character varying.
- Fixed compatibility with Eclipse 4.8.
- Fixed decrementing SEQUENCEs to comply with PostgreSQL 10 implementation.
- Fixed CONSTRAINT processing when working with `pg_dbo_timestamp` extension.

## [4.6.0] - 2018-06-21

### Added

- Added support from TEXT SEARCH objects: CONFIGURATION, DICTIONARY, PARSER, TEMPLATE. These objects are now also tracked by `pg_dbo_timestamp` extension.
- `pg_dbo_timestamp` extension has been updated to work around the issue of object privilege tracking. This fix allows pgCodeKeeper to use the extension to speed up DB schema reads. An option has been added to general settings to enable this behaviour. It also enables showing DB users who last modified objects that were found to differ.
- Parser now supports IMPORT FOREIGN SCHEMA command.

### Changed

- Improved Ignored objects list editor UI.

### Fixed

- Fixed highlight of multi-line string literals in SQL editor.
- Fixed errors in SEQUENCEs that were read using helper-functions on PostgreSQL 10.

## [4.5.3] - 2018-05-30

### Added

- Bracket highlighting has been enabled in SQL Editor. This can be customized in SQL Editor section of the global pgCodeKeeper settings.
- DB connection parameters UI has been improved. It is now possible to specify additional connection properties.
- Column dependencies in expressions are now recognized in cases where columns are referenced without being qualified by their table names, e.g. in SELECT and index expressions.

### Changed

- Improved notifications' look in Project Editor.

### Fixed

- Fixed an issue with increased memory consumption introduced in version 4.5.0.

## [4.5.2] - 2018-05-15

### Fixed

- Fixed broken association between SQL files and SQL editor.
- Fixed JDBC failover failing when server helper function forces transaction into an error state.

## [4.5.1] - 2018-05-15

### Added

- pgCodeKeeper is now available in [Eclipse Marketplace](https://marketplace.eclipse.org/content/pgcodekeeper)!
- Additional ignored objects lists can now be specified in project properties.
- The lists can be created and modified using editor dialog available in project properties.
- Compare dialog has been replaced by the standard compare editor.
- Object overrides view now lets users to compare object versions using this editor.
- Notification is shown when `Get changes` operation finds no differences.
- Parser now supports TRUNCATE, CREATE USER MAPPING commands and FROM clause in UPDATE command.

### Changed

- Some internal PostgreSQL functions read data outside [current transaction snapshot](http://archives.postgresql.org/pgsql-bugs/2010-02/msg00187.php). Security checks have been added to these function calls.
- When changing libraries their trees in `Project Explorer` now update automatically.
- Diff pane in Project editor now uses global preferences to render its SQL editors. This fixes the "zero-width tabs" error on Windows.
- Improved rendering for checkboxes with very long labels on Windows.
- Improved dependency analysis performance for VIEWs.

## [4.5.0] - 2018-04-25

### Added

- Ignored objects lists now allow to specify object types to which rule is applied. More in the [manual](https://pgcodekeeper.readthedocs.io/en/latest/preferences.html#ignoredobjects).
- pgCodeKeeper project libraries:
    - library structure is now shown in Project Explorer tree;
    - added Object overrides view, it shows overrides in current project editor;
    - library objects are now marked with an icon in the diff table of project editor.

### Changed

- Improved SQL expression analysis (in SELECT and other value expressions). The improvements allow for tracking dependencies from expressions to overloaded functions, as well as to columns selected by an asterisk (SELECT * FROM ...).
- CLI logs are now written to a single file in the user directory. This can be changed in the CLI launch script.

## [4.4.0] - 2018-04-11

### Added

- New feature: libraries in pgCodeKeeper projects. Other project directories, dump files, directories with SQL files, and JDBC connection strings can all be added as libraries. Users may now turn off SQL editor's SQL parser for unrelated files stored in pgCodeKeeper projects. This option is available in project settings.

### Fixed

- Fixed the message shown when SQL scripts executes with an error.
- Fixed a compatibility error with Eclipse Neon.3.

## [4.3.4] - 2018-03-28

### Added

- Improved DB Store: added per-DB ignored objects lists, a read-only DB setting, a connection tester, and .pgpass import functionality. Changed internal storage format for easier expansion and maintenance.
- Improved JDBC SQL-queries cancelability, such as DB schema reads. When cancelling such operations they will now terminate immediately after cancelling their current DB query.

### Changed

- Dollar quotes are now supported in any places in SQL code where strings are valid.
- Updated the list of keywords used for highlighting in SQL editor.
- Object links drop-down in SQL editor now shows project-relative paths.

### Fixed

- Fixed an error where identifiers in RETURNS TABLE clause weren't properly quoted.

## [4.3.3] - 2018-03-14

### Added

- Product documentation has been moved out of Eclipse Help System into a separate [Read the Docs project](https://pgcodekeeper.readthedocs.io/).
- SQL editor now searches and creates links for objects referenced by VIEWs. To initialize these links, rebuild or clean your projects.

### Changed

- `pg_dbo_timestamp` extension has been updated. A crash on PostgreSQL 10 has been fixed and additional data is now saved for events. From this release pgCodeKeeper supports extension of version 0.0.2 or above.
- In-product feedback function was not working and has been restored.
- Improved quoted identifier handling by New Object wizard.
- JDBC DB schema read queries have been secured against naming conflicts between internal PostgreSQL and user objects.

### Fixed

- Fixed an error while searching for file author in an empty git repository.
- Fixed an error when creating a project in a directory with existing settings.

## [4.3.2] - 2018-03-06

### Fixed

- Fixed an error where serial SEQUENCEs turned into IDENTITY's on PostgreSQL 10.

## [4.3.1] - 2018-03-01

### Fixed

- Fixed erroneous suggestions to add builder for non-pgCodeKeeper projects.

## [4.3.0] - 2018-02-27

### Added

- Added `pg_dbo_timestamp` extension support. This extension gathers information about DB objects DDL modifications.
- pgCodeKeeper project editor settings now contain an option to show DB users who modified the objects that were found to differ. In the future we plan to speed up JDBC schema reads by using this extension.
- Project editor can now filter objects by users who made changes in git or database.
- New SQL object wizard will now try to deduce object name and location from context. Inputting object's name and type has been improved, unwanted focus shifts fixed.

### Changed

- Mock data wizard now has a button to remove all optional (not-NOT NULL) columns.
- Project editor's filter history now shows automatically when typing.
- SQL editor now suggests adding b2uilder for file's project if it is absent.

### Fixed

- Fixed an error when reading SEQUENCE objects from PostgreSQL 10.

## [4.2.3] - 2018-02-13

### Added

- Project Editor now has history of previously used filters. Filtering is slightly delayed now to reduce UI hitches when filtering large change-sets. Added object container filter.

### Changed

- Mock data wizard improvements:
    - added support for more types: numeric, time, timestamptz;
    - added support for type aliases (varchar etc);
    - test data insert code can now be generated with explicit type casts for each value;
    - improved and cleared up error messages about incorrect input values;
    - added "any" generator, that allows any expressions or values and uses them "as is;"
    - user may now select and delete many columns at once;
    - the wizard is now accessible via Project Explorer's and SQL Editor's context menus for table files, it is also still accessible via File - New.
- New SQL object wizard improvements:
    - object name and location are now entered as a single string with dot-separators;
    - object name field is filled with default values from current context and is focused by default;
    - useless dummy owner code is no longer generated.

### Fixed

- Fixed project import when .pgcodekeeper file is missing. Also any Eclipse project may be converted into pgCodeKeeper project now (via Configure menu).
- Fixed an error when parsing qualified opclass in CREATE INDEX.
- Fixed an error when parsing implicit row constructor in expressions.

## [4.2.2] - 2018-01-30

### Fixed

- Fixed OS-specific paths in git blame.

## [4.2.1] - 2018-01-30

### Added

- Project editor shows last change author for projects in git repositories. Last change lookup uses `git log ‑‑full‑history ‑‑no‑merges` algorithm which results may differ from the standard one. This functionality may be disabled in pgCodeKeeper project editor settings.
- Added support for column OPTIONs in CREATE FOREIGN TABLE.
- Added support for CREATE RECURSIVE VIEW.
- JDBC-loader now notifies of errors due to outdated helper functions installed in the DB, and also permission denied errors for SEQUENCE objects.

### Fixed

- Fixed an error when reading privileges with special-character-containing user names via JDBC.
- Fixed errors when building project indices and when restoring them after Eclipse restart.
- SQL-editor's Outline will now open with correct filter states after it was closed.

## [4.1.3] - 2017-12-19

### Added

- pgCodeKeeper is now open-source, project moved under Apache 2.0 license.
- Added a "Cancel Execution" action to SQL editor's toolbar, allowing users to terminate a launched script without opening Eclipse's Progress view.
- Added "Collapse All" and "Expand All" options to project editor's diff table's context menu.
- Project editor's object counters have been moved to Eclipse's status bar.

### Changed

- Project editor's actions have been moved back inside the editor. They are still available in pgCodeKeeper main menu and using hotkeys.
- Filtering in project editor has been improved. It is now possible to filter tables' subelements by their types and all objects by their SQL-code.
- Changed pgCodeKeeper perspective's initial layout to allow for better cohesion between editors and their toolbars.

### Fixed

- Fixed a project initialization error. We recommend users to check their projects' properties to see whether they have a pgCodeKeeper builder attached. In case it's not, it is recommended to add it manually via a pgCodeKeeper - Add Builder context menu item.
- Fixed errors when creating object links in SQL editor, specifically links in function bodies and in out-of-project files.
- Fixed an error where changing contents of a single project had reset all project editors.

### Remove

- Licensing feature has been removed along with usage restrictions.
- "Saved selections" feature has been removed. Instead users may copy selected objects as a filter regex string.

## [4.1.2] - 2017-11-22

### Added

- Added table test data (INSERT) generation wizard.
- Restored feedback dialog functionality.

### Changed

- SQL editor and migration editor have been merged into single SQL editor that also executes scripts and performs quick object updates.
- Improved project editor's and SQL editor's toolbars. You can now choose changes sources or script execution targets using a dropdown-combo on Eclipse's main toolbar.
- Migration scrips saved as temporary, out-of-project files are now always created in UTF-8 encoding.

### Fixed

- Fixed an error in object type filter in project editor.

## [4.1.0] - 2017-09-25

### Added

- JDBC loader is now able to read schemas of different PostgreSQL versions, 9.2 through 9.6 are currently supported. Following SQL-clauses from these versions are now supported: CREATE FUNCTION ... TRANSFORM, CREATE FUNCTION ... PARALLEL, ROW LEVEL SECURITY. JDBC loader no longer fails when reading SEQUENCEs from PostgreSQL 10.
- Added support for FOREIGN TABLE, MATERIALIZED VIEW objects and CREATE TABLE UNLOGGED clause.
- Project builder now detects object name conflicts.
- Added an object and change types filters to the diff table in the project editor.
- Added a notification for errors found in sql-files while comparing DBs.

### Changed

- Error markers in sql-files are disabled for non-pgCodeKeeeper projects.
- pgCodeKeeper item is now visible in the main menu when working in the program's editors or its files.
- Extended .-operator (dot) support when it's used with nested composite types etc.
- Object owners' names are now quoted the same as other identifiers.

### Fixed

- Fixed a parser error when reading malformed COMMENT ON statements.
- Fixed and error in checkbox state tracking in diff table.

## [4.0.0] - 2017-09-11

We increment major version in this release due to decision to shift our development focus onto the SQL-IDE side of the application. Another reason is an upcoming open-source release, which we plan in the near future.

### Added

- New workflow for the migration editor — `Quick Update`. If you introduce schema changes directly in pgCodeKeeper now you'll be able to save your changes, generate a migration, apply that migration and update your project using a single hotkey — Ctrl+Alt+A.
- Project editor's main action buttons were moved to Eclipse's toolbar and we also assigned them hotkeys: `Get Changes` — Ctrl+F5, `Apply to project` — Ctrl+Alt+S, `Apply to DB` — Ctrl+Alt+D. Additional dependencies button was moved to pg Dependencies view.
- Migration files are now saved in project (/MIGRATION) or in the temp directory, user may choose to auto-delete migrations when their respective editors close.
- Dangerous statements in migrations are now highlighted at their locations.
- Project Explorer context menu now shows an Eclipse's `Show In` submenu for pgCodeKeeper project elements.
- SQL editor's `Show In` context menu now has a Project Explorer item (allowing user to quickly find editor's file in the project's tree).

### Changed

- Improved editor highlighting and tooltips, Outline view, project builder, added tooltips for errors found in code.
- Improved SQL editors code to allow for more efficient future development.
- Blocked launching of extra Get Changes jobs if a given Project Editor is already running one.

### Fixed

- Fixed an error where newly created project would show as empty.
- Fixed an error where the application tried to access a SEQUENCE without permission to use its SCHEMA.

## [3.11.0] - 2017-07-11

### Changed

- Reworked CLI (command line interface). Changes include: option names, program arguments, the way lists are passed and others. See CLI help for details (launch with `--help`).
- Project builder now looks for references to non-existent objects in project's sql files, those are marked as errors.

### Fixed

- Fixed an error where JDBC performance-helper functions were accessed with no permission to do so.
- Fixed an error in diff table filtering interface.

## [3.10.0] - 2017-05-23

### Added

- Ignored Objects list in program preferences can now be configured as white-list.
- Tabs of the Project Editor have been merged into a single interface.
- CLI build for Windows now includes a bat-script for launching.
- Added support for TABLE OF type clause.
- Added support for ALTER COLUMN SET (options) clause.
- Added support for ALTER COLUMN SET STORAGE clause.

### Changed

- Improved dependency detection for expressions in SQL commands.
- Improved handling of SQL keywords, parsing of built-in types and functions.

## [3.8.6] - 2017-02-07

### Added

- Added support for ENABLE/DISABLE RULE states;
- User can now choose object types (--allowed-objects) to output into migration script.

### Changed

- Server-side JDBC helpers have been updated and need to be reinstalled.

### Fixed

- Fixed a bug with getting data type names via JDBC.

## [3.8.4] - 2016-12-22

### Added

- Diff Wizard has been improved and updated. It can be launched using main menu item pgCodeKeeper - Diff Wizard or via pgCodeKeeper item in the project's context menu. It allows users to compare and generate migration scripts for DBs, loaded from different sources, without creating a project for them.
- CLI mode now allows users to connect to DB using JDBC connection string.

## [3.8.0] - 2016-12-06

### Added

- Another JDBC DB reader mode has been added. This mode improves performance when working with DBs containing large number of schemas and while using limited bandwith connections. To use it, it is necessary to install "helper" stored procedures in the DB being read. To do so, open pgCodeKeeper perspective (Window - Perspective), choose pgCodeKeeper - Install JDBC Performance Helpers in the main menu and apply the script to the DB in question. After this the new enhanced reader will be used automatically with this DB.

### Changed

- Ignored Objects feature has been improved. It is now possible to define both black and while object lists that can be used both in GUI and CLI modes.

## [3.7.8] - 2016-10-25

### Added

- Ctrl+F5 hotkey now executes selected part of the script in Migration editor (or the entire script, if no text is selected).

### Changed

- Getting changes in the project editor now fills both of its tabs (Update Project and Update DB). Choosing a different DB schema source in one tab also changes it in the other one.
- Manual Dependencies Dialog performance has been improved. Object lists in this dialog now contain all DB objects.

## [3.7.5] - 2016-10-04

### Changed

- pgCodeKeeper editor interface has been improved and cleaned up.
- DB schema sources (dump files or items saved in DB Store) are now selected using a single dropdown.
- Manual connection parameters inputs have been removed to clean up interface and free screen real estate.
- Selected elements panel has been merged into search text field area to free screen real estate.
- Other minor corrections and performance improvements.

## [3.7.2] - 2016-09-20

### Added

- Option of opening pgCodeKeeper project editor by double clicking the «pgCodeKeeper project» item in Project Explorer has been added.

### Changed

- Build is no longer started for hidden files.
- Images handling has been improved, resource leak error has been eliminated.
- Receiving indexes via JDBC error has been eliminated.

## [3.7.0] - 2016-09-07

### Added

- Option to create markers of SQL syntax errors, detected by the parser, has been added. Errant files are marked in the project tree, errant places are underlined in pgCodeKeeper SQL editor (enable pgCodeKeeper SQL editor by clicking the file SQL — Open With — pgCodeKeeper SQL editor with a right mouse button). For updating markers in the project make sure that pgCodeKeeper builder is enabled (how to enable: click the project with a right mouse button — select pgCodeKeeper, then — Add builder).

### Changed

- pgCodeKeeper builder operation has been improved: frequent updating and smooth progress bar displaying.

## [3.6.2] - 2016-08-24

### Added

- Full support of PostgreSQL operators syntax has been added. For more information please visit: https://www.postgresql.org/docs/9.3/static/sql-syntax-lexical.html#SQL-SYNTAX-OPERATORS .
- Option of sending messages to the developers directly from the program has been implemented. To send messages use the pgCodeKeeper perspective in the Eclipse, choose the menu option pgCodeKeeper — Feedback.

### Changed

- Interface for working with DB connection data has been improved.

### Fixed

- The DB objects priviliges reading error has been fixed.
- Other fixes.

## [3.6.0] - 2016-08-12

### Changed

- Object dependencies storage method has been modified, which made it possible to add the object dependencies from the RULE statements.
- When generating migration script, the dependent columns indexes are now correctly taken into account.
- The cases of false differences display in stored procedures that return the jsonb type and in the tables using nextval with a value in double quotes as a default value have been updated.

### Fixed

- Parsing of type definitions with INTERNALLENGTH attribute has been fixed.

## [3.5.4] - 2016-06-25

### Added

- Clickthrough to types and domains has been implemented in the SQL editor, these objects have been also added to the Outline list in the Eclipse.

### Changed

- Altered privileges handling has been improved: REVOKE is generated explicitly for deleted GRANT.
- Loading via pg_dump is hidden by default (you can enable it in the settings).

### Fixed

- The objects random shuffling bug occurring in the project when reexporting has been fixed — now the object order in the table file is specified explicitly.

## [3.5.1] - 2016-05-18

### Added

- Support for PostgreSQL RULE objects
- You can copy saved set of elements in the form of the RegEx filter.

### Changed

- SQL parser rework, optimization and performance enhancements. Optimization estimates: parsing speed increased by a factor of 4, required memory reduced by a factor of 2.
- Optimized and refactored SQL parser. SELECT and expression parse rules were rewritten using left-recursion. Eliminated parsing ambiguities in these rules.
- SELECT dependences analyzer has been entirely rewritten.
- Reading of the compared DB sources is now done in parallel.
- Colour highlighting of the editor tabs is optional.
- Help has been updated.
- JDBC errors reports have been improved.

### Fixed

- Transition to the object definition in the SQL editor has been fixed.
- Other minor corrections, mostly related to the parser.

## [3.4.1] - 2016-04-29

### Added

- ORDER BY parsing has been added to the aggregate functions.

[Unreleased]: https://github.com/pgcodekeeper/pgcodekeeper-core/compare/v11.2.0...HEAD
[11.2.0]: https://github.com/pgcodekeeper/pgcodekeeper-core/compare/v11.1.0...v11.2.0
[11.1.0]: https://github.com/pgcodekeeper/pgcodekeeper-core/compare/v11.0.0...v11.1.0
[11.0.0]: https://github.com/pgcodekeeper/pgcodekeeper-core/releases/tag/v11.0.0
[10.14.2]: https://github.com/pgcodekeeper/pgcodekeeper/compare/v10.14.1...v10.14.2
[10.14.1]: https://github.com/pgcodekeeper/pgcodekeeper/compare/v10.14.0...v10.14.1
[10.14.0]: https://github.com/pgcodekeeper/pgcodekeeper/compare/v10.13.0...v10.14.0
[10.13.0]: https://github.com/pgcodekeeper/pgcodekeeper/compare/v10.12.0...v10.13.0
[10.12.0]: https://github.com/pgcodekeeper/pgcodekeeper/compare/v10.11.0...v10.12.0
[10.11.0]: https://github.com/pgcodekeeper/pgcodekeeper/compare/v10.10.0...v10.11.0
[10.10.0]: https://github.com/pgcodekeeper/pgcodekeeper/compare/v10.9.0...v10.10.0
[10.9.0]: https://github.com/pgcodekeeper/pgcodekeeper/compare/v10.8.0...v10.9.0
[10.8.0]: https://github.com/pgcodekeeper/pgcodekeeper/compare/v10.7.1...v10.8.0
[10.7.1]: https://github.com/pgcodekeeper/pgcodekeeper/compare/v10.7.0...v10.7.1
[10.7.0]: https://github.com/pgcodekeeper/pgcodekeeper/compare/v10.6.0...v10.7.0
[10.6.0]: https://github.com/pgcodekeeper/pgcodekeeper/compare/v10.5.0...v10.6.0
[10.5.0]: https://github.com/pgcodekeeper/pgcodekeeper/compare/v10.4.0...v10.5.0
[10.4.0]: https://github.com/pgcodekeeper/pgcodekeeper/compare/v10.3.1...v10.4.0
[10.3.1]: https://github.com/pgcodekeeper/pgcodekeeper/compare/v10.3.0...v10.3.1
[10.3.0]: https://github.com/pgcodekeeper/pgcodekeeper/compare/v10.2.0...v10.3.0
[10.2.0]: https://github.com/pgcodekeeper/pgcodekeeper/compare/v10.1.0...v10.2.0
[10.1.0]: https://github.com/pgcodekeeper/pgcodekeeper/compare/v10.0.0...v10.1.0
[10.0.0]: https://github.com/pgcodekeeper/pgcodekeeper/compare/v9.14.0...v10.0.0
[9.14.0]: https://github.com/pgcodekeeper/pgcodekeeper/compare/v9.13.2...v9.14.0
[9.13.2]: https://github.com/pgcodekeeper/pgcodekeeper/compare/v9.13.1...v9.13.2
[9.13.1]: https://github.com/pgcodekeeper/pgcodekeeper/compare/v9.13.0...v9.13.1
[9.13.0]: https://github.com/pgcodekeeper/pgcodekeeper/compare/v9.12.0...v9.13.0
[9.12.0]: https://github.com/pgcodekeeper/pgcodekeeper/compare/v9.11.0...v9.12.0
[9.11.0]: https://github.com/pgcodekeeper/pgcodekeeper/compare/v9.10.0...v9.11.0
[9.10.0]: https://github.com/pgcodekeeper/pgcodekeeper/compare/v9.9.0...v9.10.0
[9.9.0]: https://github.com/pgcodekeeper/pgcodekeeper/compare/v9.8.0...v9.9.0
[9.8.0]: https://github.com/pgcodekeeper/pgcodekeeper/compare/v9.7.0...v9.8.0
[9.7.0]: https://github.com/pgcodekeeper/pgcodekeeper/compare/v9.6.0...v9.7.0
[9.6.0]: https://github.com/pgcodekeeper/pgcodekeeper/compare/v9.5.1...v9.6.0
[9.5.1]: https://github.com/pgcodekeeper/pgcodekeeper/compare/v9.5.0...v9.5.1
[9.5.0]: https://github.com/pgcodekeeper/pgcodekeeper/compare/v9.4.3...v9.5.0
[9.4.3]: https://github.com/pgcodekeeper/pgcodekeeper/compare/v9.4.2...v9.4.3
[9.4.2]: https://github.com/pgcodekeeper/pgcodekeeper/compare/v9.4.1...v9.4.2
[9.4.1]: https://github.com/pgcodekeeper/pgcodekeeper/compare/v9.4.0...v9.4.1
[9.4.0]: https://github.com/pgcodekeeper/pgcodekeeper/compare/v9.3.0...v9.4.0
[9.3.0]: https://github.com/pgcodekeeper/pgcodekeeper/compare/v9.2.0...v9.3.0
[9.2.0]: https://github.com/pgcodekeeper/pgcodekeeper/compare/v9.1.0...v9.2.0
[9.1.0]: https://github.com/pgcodekeeper/pgcodekeeper/compare/v9.0.0...v9.1.0
[9.0.0]: https://github.com/pgcodekeeper/pgcodekeeper/compare/v8.9.0...v9.0.0
[8.9.0]: https://github.com/pgcodekeeper/pgcodekeeper/compare/v8.8.0...v8.9.0
[8.8.0]: https://github.com/pgcodekeeper/pgcodekeeper/compare/v8.7.0...v8.8.0
[8.7.0]: https://github.com/pgcodekeeper/pgcodekeeper/compare/v8.6.0...v8.7.0
[8.6.0]: https://github.com/pgcodekeeper/pgcodekeeper/compare/v8.5.0...v8.6.0
[8.5.0]: https://github.com/pgcodekeeper/pgcodekeeper/compare/v8.4.0...v8.5.0
[8.4.0]: https://github.com/pgcodekeeper/pgcodekeeper/compare/v8.3.0...v8.4.0
[8.3.0]: https://github.com/pgcodekeeper/pgcodekeeper/compare/v8.2.0...v8.3.0
[8.2.0]: https://github.com/pgcodekeeper/pgcodekeeper/compare/v8.1.0...v8.2.0
[8.1.0]: https://github.com/pgcodekeeper/pgcodekeeper/compare/v8.0.0...v8.1.0
[8.0.0]: https://github.com/pgcodekeeper/pgcodekeeper/compare/v7.6.0...v8.0.0
[7.6.0]: https://github.com/pgcodekeeper/pgcodekeeper/compare/v7.5.0...v7.6.0
[7.5.0]: https://github.com/pgcodekeeper/pgcodekeeper/compare/v7.4.0...v7.5.0
[7.4.0]: https://github.com/pgcodekeeper/pgcodekeeper/compare/v7.3.0...v7.4.0
[7.3.0]: https://github.com/pgcodekeeper/pgcodekeeper/compare/v7.2.0...v7.3.0
[7.2.0]: https://github.com/pgcodekeeper/pgcodekeeper/compare/v7.1.0...v7.2.0
[7.1.0]: https://github.com/pgcodekeeper/pgcodekeeper/compare/v7.0.1...v7.1.0
[7.0.1]: https://github.com/pgcodekeeper/pgcodekeeper/compare/v7.0.0...v7.0.1
[7.0.0]: https://github.com/pgcodekeeper/pgcodekeeper/compare/v6.6.0...v7.0.0
[6.6.0]: https://github.com/pgcodekeeper/pgcodekeeper/compare/v6.5.3...v6.6.0
[6.5.3]: https://github.com/pgcodekeeper/pgcodekeeper/compare/v6.5.2...v6.5.3
[6.5.2]: https://github.com/pgcodekeeper/pgcodekeeper/compare/v6.5.1...v6.5.2
[6.5.1]: https://github.com/pgcodekeeper/pgcodekeeper/compare/v6.5.0...v6.5.1
[6.5.0]: https://github.com/pgcodekeeper/pgcodekeeper/compare/v6.4.3...v6.5.0
[6.4.3]: https://github.com/pgcodekeeper/pgcodekeeper/compare/v6.4.2...v6.4.3
[6.4.2]: https://github.com/pgcodekeeper/pgcodekeeper/compare/v6.4.1...v6.4.2
[6.4.1]: https://github.com/pgcodekeeper/pgcodekeeper/compare/v6.4.0...v6.4.1
[6.4.0]: https://github.com/pgcodekeeper/pgcodekeeper/compare/v6.3.3...v6.4.0
[6.3.3]: https://github.com/pgcodekeeper/pgcodekeeper/compare/v6.3.2...v6.3.3
[6.3.2]: https://github.com/pgcodekeeper/pgcodekeeper/compare/v6.3.1...v6.3.2
[6.3.1]: https://github.com/pgcodekeeper/pgcodekeeper/compare/v6.3.0...v6.3.1
[6.3.0]: https://github.com/pgcodekeeper/pgcodekeeper/compare/v6.2.0...v6.3.0
[6.2.0]: https://github.com/pgcodekeeper/pgcodekeeper/compare/v6.1.0...v6.2.0
[6.1.0]: https://github.com/pgcodekeeper/pgcodekeeper/compare/v6.0.0...v6.1.0
[6.0.0]: https://github.com/pgcodekeeper/pgcodekeeper/compare/v5.11.3...v6.0.0
[5.11.3]: https://github.com/pgcodekeeper/pgcodekeeper/compare/v5.11.2...v5.11.3
[5.11.2]: https://github.com/pgcodekeeper/pgcodekeeper/compare/v5.11.1...v5.11.2
[5.11.1]: https://github.com/pgcodekeeper/pgcodekeeper/compare/v5.11.0...v5.11.1
[5.11.0]: https://github.com/pgcodekeeper/pgcodekeeper/compare/v5.10.8...v5.11.0
[5.10.8]: https://github.com/pgcodekeeper/pgcodekeeper/compare/v5.10.7...v5.10.8
[5.10.7]: https://github.com/pgcodekeeper/pgcodekeeper/compare/v5.10.6...v5.10.7
[5.10.6]: https://github.com/pgcodekeeper/pgcodekeeper/compare/v5.10.5...v5.10.6
[5.10.5]: https://github.com/pgcodekeeper/pgcodekeeper/compare/v5.10.4...v5.10.5
[5.10.4]: https://github.com/pgcodekeeper/pgcodekeeper/compare/v5.10.3...v5.10.4
[5.10.3]: https://github.com/pgcodekeeper/pgcodekeeper/compare/v5.10.2...v5.10.3
[5.10.2]: https://github.com/pgcodekeeper/pgcodekeeper/compare/v5.10.1...v5.10.2
[5.10.1]: https://github.com/pgcodekeeper/pgcodekeeper/compare/v5.10.0...v5.10.1
[5.10.0]: https://github.com/pgcodekeeper/pgcodekeeper/compare/v5.9.14...v5.10.0
[5.9.14]: https://github.com/pgcodekeeper/pgcodekeeper/compare/v5.9.13...v5.9.14
[5.9.13]: https://github.com/pgcodekeeper/pgcodekeeper/compare/v5.9.12...v5.9.13
[5.9.12]: https://github.com/pgcodekeeper/pgcodekeeper/compare/v5.9.11...v5.9.12
[5.9.11]: https://github.com/pgcodekeeper/pgcodekeeper/compare/v5.9.10...v5.9.11
[5.9.10]: https://github.com/pgcodekeeper/pgcodekeeper/compare/v5.9.9...v5.9.10
[5.9.9]: https://github.com/pgcodekeeper/pgcodekeeper/compare/v5.9.8...v5.9.9
[5.9.8]: https://github.com/pgcodekeeper/pgcodekeeper/compare/v5.9.7...v5.9.8
[5.9.7]: https://github.com/pgcodekeeper/pgcodekeeper/compare/v5.9.6...v5.9.7
[5.9.6]: https://github.com/pgcodekeeper/pgcodekeeper/compare/v5.9.5...v5.9.6
[5.9.5]: https://github.com/pgcodekeeper/pgcodekeeper/compare/v5.9.4...v5.9.5
[5.9.4]: https://github.com/pgcodekeeper/pgcodekeeper/compare/v5.9.3...v5.9.4
[5.9.3]: https://github.com/pgcodekeeper/pgcodekeeper/compare/v5.9.2...v5.9.3
[5.9.2]: https://github.com/pgcodekeeper/pgcodekeeper/compare/v5.9.1...v5.9.2
[5.9.1]: https://github.com/pgcodekeeper/pgcodekeeper/compare/v5.9.0...v5.9.1
[5.9.0]: https://github.com/pgcodekeeper/pgcodekeeper/compare/v5.8.3...v5.9.0
[5.8.3]: https://github.com/pgcodekeeper/pgcodekeeper/compare/v5.8.2...v5.8.3
[5.8.2]: https://github.com/pgcodekeeper/pgcodekeeper/compare/v5.8.1...v5.8.2
[5.8.1]: https://github.com/pgcodekeeper/pgcodekeeper/compare/v5.8.0...v5.8.1
[5.8.0]: https://github.com/pgcodekeeper/pgcodekeeper/compare/v5.7.0...v5.8.0
[5.7.0]: https://github.com/pgcodekeeper/pgcodekeeper/compare/v5.6.1...v5.7.0
[5.6.1]: https://github.com/pgcodekeeper/pgcodekeeper/compare/v5.6.0...v5.6.1
[5.6.0]: https://github.com/pgcodekeeper/pgcodekeeper/compare/v5.5.3...v5.6.0
[5.5.3]: https://github.com/pgcodekeeper/pgcodekeeper/compare/v5.5.2...v5.5.3
[5.5.2]: https://github.com/pgcodekeeper/pgcodekeeper/compare/v5.5.1...v5.5.2
[5.5.1]: https://github.com/pgcodekeeper/pgcodekeeper/compare/v5.5.0...v5.5.1
[5.5.0]: https://github.com/pgcodekeeper/pgcodekeeper/compare/v5.4.10...v5.5.0
[5.4.10]: https://github.com/pgcodekeeper/pgcodekeeper/compare/v5.4.9...v5.4.10
[5.4.9]: https://github.com/pgcodekeeper/pgcodekeeper/compare/v5.4.8...v5.4.9
[5.4.8]: https://github.com/pgcodekeeper/pgcodekeeper/compare/v5.4.7...v5.4.8
[5.4.7]: https://github.com/pgcodekeeper/pgcodekeeper/compare/v5.4.6...v5.4.7
[5.4.6]: https://github.com/pgcodekeeper/pgcodekeeper/compare/v5.4.5...v5.4.6
[5.4.5]: https://github.com/pgcodekeeper/pgcodekeeper/compare/v5.4.4...v5.4.5
[5.4.4]: https://github.com/pgcodekeeper/pgcodekeeper/compare/v5.4.3...v5.4.4
[5.4.3]: https://github.com/pgcodekeeper/pgcodekeeper/compare/v5.4.2...v5.4.3
[5.4.2]: https://github.com/pgcodekeeper/pgcodekeeper/compare/v5.4.1...v5.4.2
[5.4.1]: https://github.com/pgcodekeeper/pgcodekeeper/compare/v5.4.0...v5.4.1
[5.4.0]: https://github.com/pgcodekeeper/pgcodekeeper/compare/v5.3.9...v5.4.0
[5.3.9]: https://github.com/pgcodekeeper/pgcodekeeper/compare/v5.3.8...v5.3.9
[5.3.8]: https://github.com/pgcodekeeper/pgcodekeeper/compare/v5.3.7...v5.3.8
[5.3.7]: https://github.com/pgcodekeeper/pgcodekeeper/compare/v5.3.6...v5.3.7
[5.3.6]: https://github.com/pgcodekeeper/pgcodekeeper/compare/v5.3.5...v5.3.6
[5.3.5]: https://github.com/pgcodekeeper/pgcodekeeper/compare/v5.3.4...v5.3.5
[5.3.4]: https://github.com/pgcodekeeper/pgcodekeeper/compare/v5.3.3...v5.3.4
[5.3.3]: https://github.com/pgcodekeeper/pgcodekeeper/compare/v5.3.2...v5.3.3
[5.3.2]: https://github.com/pgcodekeeper/pgcodekeeper/compare/v5.3.1...v5.3.2
[5.3.1]: https://github.com/pgcodekeeper/pgcodekeeper/compare/v5.3.0...v5.3.1
[5.3.0]: https://github.com/pgcodekeeper/pgcodekeeper/compare/v5.2.1...v5.3.0
[5.2.1]: https://github.com/pgcodekeeper/pgcodekeeper/compare/v5.2.0...v5.2.1
[5.2.0]: https://github.com/pgcodekeeper/pgcodekeeper/compare/v5.1.7...v5.2.0
[5.1.7]: https://github.com/pgcodekeeper/pgcodekeeper/compare/v5.1.6...v5.1.7
[5.1.6]: https://github.com/pgcodekeeper/pgcodekeeper/compare/v5.1.5...v5.1.6
[5.1.5]: https://github.com/pgcodekeeper/pgcodekeeper/compare/v5.1.4...v5.1.5
[5.1.4]: https://github.com/pgcodekeeper/pgcodekeeper/compare/v5.1.3...v5.1.4
[5.1.3]: https://github.com/pgcodekeeper/pgcodekeeper/compare/v5.1.2...v5.1.3
[5.1.2]: https://github.com/pgcodekeeper/pgcodekeeper/compare/v5.1.1...v5.1.2
[5.1.1]: https://github.com/pgcodekeeper/pgcodekeeper/compare/v5.1.0...v5.1.1
[5.1.0]: https://github.com/pgcodekeeper/pgcodekeeper/compare/v5.0.3...v5.1.0
[5.0.3]: https://github.com/pgcodekeeper/pgcodekeeper/compare/v5.0.2...v5.0.3
[5.0.2]: https://github.com/pgcodekeeper/pgcodekeeper/compare/v5.0.1...v5.0.2
[5.0.1]: https://github.com/pgcodekeeper/pgcodekeeper/compare/v5.0.0...v5.0.1
[5.0.0]: https://github.com/pgcodekeeper/pgcodekeeper/compare/v4.6.1...v5.0.0
[4.6.1]: https://github.com/pgcodekeeper/pgcodekeeper/compare/v4.6.0...v4.6.1
[4.6.0]: https://github.com/pgcodekeeper/pgcodekeeper/compare/v4.5.3...v4.6.0
[4.5.3]: https://github.com/pgcodekeeper/pgcodekeeper/compare/v4.5.2...v4.5.3
[4.5.2]: https://github.com/pgcodekeeper/pgcodekeeper/compare/v4.5.1...v4.5.2
[4.5.1]: https://github.com/pgcodekeeper/pgcodekeeper/compare/v4.5.0...v4.5.1
[4.5.0]: https://github.com/pgcodekeeper/pgcodekeeper/compare/v4.4.0...v4.5.0
[4.4.0]: https://github.com/pgcodekeeper/pgcodekeeper/compare/v4.3.4...v4.4.0
[4.3.4]: https://github.com/pgcodekeeper/pgcodekeeper/compare/v4.3.3...v4.3.4
[4.3.3]: https://github.com/pgcodekeeper/pgcodekeeper/compare/v4.3.2...v4.3.3
[4.3.2]: https://github.com/pgcodekeeper/pgcodekeeper/compare/v4.3.1...v4.3.2
[4.3.1]: https://github.com/pgcodekeeper/pgcodekeeper/compare/v4.3.0...v4.3.1
[4.3.0]: https://github.com/pgcodekeeper/pgcodekeeper/compare/v4.2.3...v4.3.0
[4.2.3]: https://github.com/pgcodekeeper/pgcodekeeper/compare/v4.2.2...v4.2.3
[4.2.2]: https://github.com/pgcodekeeper/pgcodekeeper/compare/v4.2.1...v4.2.2
[4.2.1]: https://github.com/pgcodekeeper/pgcodekeeper/compare/v4.1.3...v4.2.1
[4.1.3]: https://github.com/pgcodekeeper/pgcodekeeper/compare/v4.1.2...v4.1.3
[4.1.2]: https://github.com/pgcodekeeper/pgcodekeeper/compare/v4.1.0...v4.1.2
[4.1.0]: https://github.com/pgcodekeeper/pgcodekeeper/compare/v4.0.0...v4.1.0
[4.0.0]: https://github.com/pgcodekeeper/pgcodekeeper/compare/v3.11.0...v4.0.0
[3.11.0]: https://github.com/pgcodekeeper/pgcodekeeper/compare/v3.10.0...v3.11.0
[3.10.0]: https://github.com/pgcodekeeper/pgcodekeeper/compare/v3.8.6...v3.10.0
[3.8.6]: https://github.com/pgcodekeeper/pgcodekeeper/compare/v3.8.4...v3.8.6
[3.8.4]: https://github.com/pgcodekeeper/pgcodekeeper/compare/v3.8.0...v3.8.4
[3.8.0]: https://github.com/pgcodekeeper/pgcodekeeper/compare/v3.7.8...v3.8.0
[3.7.8]: https://github.com/pgcodekeeper/pgcodekeeper/compare/v3.7.5...v3.7.8
[3.7.5]: https://github.com/pgcodekeeper/pgcodekeeper/compare/v3.7.2...v3.7.5
[3.7.2]: https://github.com/pgcodekeeper/pgcodekeeper/compare/v3.7.0...v3.7.2
[3.7.0]: https://github.com/pgcodekeeper/pgcodekeeper/compare/v3.6.2...v3.7.0
[3.6.2]: https://github.com/pgcodekeeper/pgcodekeeper/compare/v3.6.0...v3.6.2
[3.6.0]: https://github.com/pgcodekeeper/pgcodekeeper/compare/v3.5.4...v3.6.0
[3.5.4]: https://github.com/pgcodekeeper/pgcodekeeper/compare/v3.5.1...v3.5.4
[3.5.1]: https://github.com/pgcodekeeper/pgcodekeeper/compare/v3.4.1...v3.5.1
[3.4.1]: https://github.com/pgcodekeeper/pgcodekeeper/releases/tag/v3.4.1<|MERGE_RESOLUTION|>--- conflicted
+++ resolved
@@ -9,9 +9,16 @@
 
 ### Added
 
-### Changed
-
-### Fixed
+- Added support for PostgreSQL 18.
+
+### Changed
+
+### Fixed
+
+### Removed
+
+- Removed support for MS SQL versions below 2017.
+- Removed support for PostgreSQL versions below 14.
 
 ## [11.2.0] - 2025-09-23
 
@@ -30,11 +37,7 @@
 ### Added
 
 - Added connection test with databases.
-<<<<<<< HEAD
-- Added support for PostgreSQL 18.
-=======
 - Added new overloads of the diff method to PgCodeKeeperApi.
->>>>>>> cce824e1
 
 ### Changed
 
@@ -45,11 +48,6 @@
 
 - Fixed reading logic when xml file is missing.
 - Fixed a race condition when loading a library from an archive.
-
-### Removed
-
-- Removed support for MS SQL versions below 2017.
-- Removed support for PostgreSQL versions below 14.
 
 ## [11.0.0] - 2025-08-20
 
